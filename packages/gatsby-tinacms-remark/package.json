{
  "name": "gatsby-tinacms-remark",
  "version": "0.6.0-alpha.0",
  "main": "index.js",
  "types": "src/index.d.ts",
  "license": "Apache-2.0",
  "files": [
    "src",
    "index.js",
    "gatsby-node.js"
  ],
  "keywords": [
    "tinacms",
    "cms",
    "react",
    "remark",
    "gatsby"
  ],
  "bugs": {
    "url": "https://github.com/tinacms/tinacms/issues"
  },
  "repository": {
    "type": "git",
    "url": "https://github.com/tinacms/tinacms.git",
    "directory": "packages/react/gatsby-tinacms-remark"
  },
  "scripts": {
    "watch": "tinacms-scripts watch",
    "build": "tinacms-scripts build",
    "dev": "tinacms-scripts dev",
    "test": "jest --passWithNoTests"
  },
  "devDependencies": {
    "@tinacms/scripts": "^0.1.11",
    "@types/jest": "^24.0.15",
    "jest": "^24.8.0",
    "ts-jest": "^24.0.2"
  },
  "dependencies": {
    "@tinacms/core": "^0.5.0",
    "@tinacms/form-builder": "^0.2.8-alpha.0",
    "gray-matter": "^4.0.2",
    "lodash.get": "^4.4.2",
<<<<<<< HEAD
    "react-tinacms": "^0.9.0",
    "tinacms": "^0.9.0",
    "slash": "^3.0.0"
=======
    "tinacms": "^0.10.0-alpha.0"
>>>>>>> 90b2a7a8
  },
  "peerDependencies": {
    "gatsby-transformer-remark": ">=2.6"
  }
}<|MERGE_RESOLUTION|>--- conflicted
+++ resolved
@@ -41,13 +41,8 @@
     "@tinacms/form-builder": "^0.2.8-alpha.0",
     "gray-matter": "^4.0.2",
     "lodash.get": "^4.4.2",
-<<<<<<< HEAD
-    "react-tinacms": "^0.9.0",
-    "tinacms": "^0.9.0",
-    "slash": "^3.0.0"
-=======
+    "slash": "^3.0.0",
     "tinacms": "^0.10.0-alpha.0"
->>>>>>> 90b2a7a8
   },
   "peerDependencies": {
     "gatsby-transformer-remark": ">=2.6"
