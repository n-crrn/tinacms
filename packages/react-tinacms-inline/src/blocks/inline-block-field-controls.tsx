--- conflicted
+++ resolved
@@ -20,20 +20,10 @@
 import styled, { css } from 'styled-components'
 import { useInlineBlock, useInlineBlocks } from './inline-field-blocks'
 import { useInlineForm } from '../inline-form'
-<<<<<<< HEAD
 import { AddBlockMenu } from './add-block-menu'
 import { BlockSettings } from './block-settings'
-import { radius, color, Button, IconButton } from '@tinacms/styles'
+import { Button, IconButton } from '@tinacms/styles'
 import { ChevronUpIcon, ChevronDownIcon, TrashIcon } from '@tinacms/icons'
-=======
-import { Button, IconButton } from '@tinacms/styles'
-import {
-  AddIcon,
-  ChevronUpIcon,
-  ChevronDownIcon,
-  CloseIcon,
-} from '@tinacms/icons'
->>>>>>> 40eb2ff4
 
 export interface BlocksControlsProps {
   children: any
@@ -133,45 +123,27 @@
 
 const BlockMenu = styled.div`
   position: absolute;
-<<<<<<< HEAD
   top: -1.5rem;
   right: -4px;
   left: -4px;
   display: grid;
-=======
-  top: -24px;
-  right: -16px;
-  display: flex;
->>>>>>> 40eb2ff4
   align-items: center;
   grid-template-areas: 'left right';
   grid-template-columns: auto auto;
   opacity: 0;
   transform: translate3d(0, 0, 0);
-<<<<<<< HEAD
   transition: all 120ms ease-out;
   z-index: 1001;
 
   ${Button} {
     height: 34px;
     margin: 0 4px;
-=======
-  transition: all var(--tina-timing-medium) ease-out;
-
-  ${Button} {
-    height: 34px;
-    margin-left: 8px;
->>>>>>> 40eb2ff4
   }
 
   ${IconButton} {
     width: 34px;
     height: 34px;
-<<<<<<< HEAD
     margin: 0 4px;
-=======
-    margin-left: 8px;
->>>>>>> 40eb2ff4
   }
 `
 
