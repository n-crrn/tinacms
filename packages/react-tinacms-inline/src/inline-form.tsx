/**

Copyright 2021 Forestry.io Holdings, Inc.

Licensed under the Apache License, Version 2.0 (the "License");
you may not use this file except in compliance with the License.
You may obtain a copy of the License at

    http://www.apache.org/licenses/LICENSE-2.0

Unless required by applicable law or agreed to in writing, software
distributed under the License is distributed on an "AS IS" BASIS,
WITHOUT WARRANTIES OR CONDITIONS OF ANY KIND, either express or implied.
See the License for the specific language governing permissions and
limitations under the License.

*/

import * as React from 'react'
import { FormRenderProps } from 'react-final-form'
import { FormLegacy, Form, useCMS } from 'tinacms'
import { Dismissible } from 'react-dismissible'
import { RBIEPlugin } from './rbie/plugins/rbie-plugin'
import { InlineFieldsRenderer } from './rbie/components/inline-fields-renderer'

export interface InlineFormProps {
  form: Form
  children: React.ReactElement | React.ReactElement[] | InlineFormRenderChild
}

export interface InlineFormRenderChild {
  (props: InlineFormRenderChildOptions):
    | React.ReactElement
    | React.ReactElement[]
}

export type InlineFormRenderChildOptions = InlineFormState &
  Omit<FormRenderProps<any>, 'form'>

export interface InlineFormState {
  form: Form
  focussedField: string
  setFocussedField(field: string): void
}

export function InlineForm({ form, children }: InlineFormProps) {
  const [focussedField, setFocussedField] = React.useState<string>('')

  const cms = useCMS()
  const rbie = React.useMemo(() => {
    return cms.plugins
      .getType<RBIEPlugin>('unstable_featureflag')
      .find('ref-based-inline-editor')
  }, [cms.plugins])

  const inlineFormState = React.useMemo(() => {
    return {
      form,
      focussedField,
      setFocussedField,
    }
  }, [form, focussedField, setFocussedField])

  return (
    <InlineFormContext.Provider value={inlineFormState}>
      <Dismissible
        disabled={!focussedField}
        click
        allowClickPropagation
        onDismiss={() => {
          const settingsModalIsOpen = document.getElementById(
            'tinacms-inline-settings'
          )

          if (settingsModalIsOpen) {
            return
          }

          setFocussedField('')
        }}
      >
        <div
          onClick={() => {
            cms.events.dispatch({
              type: `form:${form.id}:fields::focus`,
              form: form.id,
              field: '',
            })
            setFocussedField('')
          }}
        >
<<<<<<< HEAD
          <FormBuilder form={form}>
=======
          <FormLegacy form={form as any}>
>>>>>>> 2f1d5fca
            {({ form, ...formProps }) => (
              <>
                {typeof children !== 'function'
                  ? children
                  : children({
                      ...formProps,
                      ...inlineFormState,
                    })}
                {rbie?.active && <InlineFieldsRenderer />}
              </>
            )}
          </FormLegacy>
        </div>
      </Dismissible>
    </InlineFormContext.Provider>
  )
}

export const InlineFormContext = React.createContext<InlineFormState | null>(
  null
)

export function useInlineForm() {
  const inlineFormContext = React.useContext(InlineFormContext)

  if (!inlineFormContext) {
    throw new Error('useInlineForm must be within an InlineFormContext')
  }

  return inlineFormContext
}<|MERGE_RESOLUTION|>--- conflicted
+++ resolved
@@ -89,11 +89,7 @@
             setFocussedField('')
           }}
         >
-<<<<<<< HEAD
-          <FormBuilder form={form}>
-=======
-          <FormLegacy form={form as any}>
->>>>>>> 2f1d5fca
+          <FormLegacy form={form}>
             {({ form, ...formProps }) => (
               <>
                 {typeof children !== 'function'
