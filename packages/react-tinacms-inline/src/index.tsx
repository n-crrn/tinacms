/**

Copyright 2019 Forestry.io Inc

Licensed under the Apache License, Version 2.0 (the "License");
you may not use this file except in compliance with the License.
You may obtain a copy of the License at

    http://www.apache.org/licenses/LICENSE-2.0

Unless required by applicable law or agreed to in writing, software
distributed under the License is distributed on an "AS IS" BASIS,
WITHOUT WARRANTIES OR CONDITIONS OF ANY KIND, either express or implied.
See the License for the specific language governing permissions and
limitations under the License.

*/

export * from './inline-form'
export * from './inline-field'
<<<<<<< HEAD
export {
  InlineTextField,
  InlineTextFieldProps,
} from './fields/inline-text-field'
export { InlineTextareaField } from './fields/inline-textarea-field'
export { InlineImageField, InlineImageProps } from './fields/inline-image-field'
export * from './inline-wysiwyg'
=======
export * from './inline-field-text'
export * from './inline-field-textarea'
export * from './inline-field-image'
>>>>>>> fbcd643e
export * from './blocks'
export * from './styles'<|MERGE_RESOLUTION|>--- conflicted
+++ resolved
@@ -18,18 +18,11 @@
 
 export * from './inline-form'
 export * from './inline-field'
-<<<<<<< HEAD
 export {
   InlineTextField,
   InlineTextFieldProps,
 } from './fields/inline-text-field'
 export { InlineTextareaField } from './fields/inline-textarea-field'
 export { InlineImageField, InlineImageProps } from './fields/inline-image-field'
-export * from './inline-wysiwyg'
-=======
-export * from './inline-field-text'
-export * from './inline-field-textarea'
-export * from './inline-field-image'
->>>>>>> fbcd643e
 export * from './blocks'
 export * from './styles'