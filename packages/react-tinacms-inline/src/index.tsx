/**

Copyright 2019 Forestry.io Inc

Licensed under the Apache License, Version 2.0 (the "License");
you may not use this file except in compliance with the License.
You may obtain a copy of the License at

    http://www.apache.org/licenses/LICENSE-2.0

Unless required by applicable law or agreed to in writing, software
distributed under the License is distributed on an "AS IS" BASIS,
WITHOUT WARRANTIES OR CONDITIONS OF ANY KIND, either express or implied.
See the License for the specific language governing permissions and
limitations under the License.

*/

export * from './inline-form'
export * from './inline-field'
export * from './inline-field-text'
export * from './inline-field-textarea'
export * from './inline-wysiwyg'
<<<<<<< HEAD
export * from './inline-image-field'
export * from './blocks'
=======
export * from './blocks'
export * from './styles'
>>>>>>> e1a1bd91
<|MERGE_RESOLUTION|>--- conflicted
+++ resolved
@@ -21,10 +21,6 @@
 export * from './inline-field-text'
 export * from './inline-field-textarea'
 export * from './inline-wysiwyg'
-<<<<<<< HEAD
 export * from './inline-image-field'
 export * from './blocks'
-=======
-export * from './blocks'
-export * from './styles'
->>>>>>> e1a1bd91
+export * from './styles'