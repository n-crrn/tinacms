{
  "name": "gatsby-tinacms-mdx",
<<<<<<< HEAD
  "version": "0.1.1",
=======
  "version": "0.1.2-alpha.1",
>>>>>>> 5375c2d4
  "main": "index.js",
  "types": "src/index.d.ts",
  "license": "Apache-2.0",
  "files": [
    "src",
    "index.js",
    "gatsby-node.js"
  ],
  "keywords": [
    "tinacms",
    "cms",
    "react",
    "mdx",
    "gatsby"
  ],
  "bugs": {
    "url": "https://github.com/tinacms/tinacms/issues"
  },
  "repository": {
    "type": "git",
    "url": "https://github.com/tinacms/tinacms.git",
    "directory": "packages/react/gatsby-tinacms-mdx"
  },
  "scripts": {
    "watch": "tinacms-scripts watch",
    "build": "tinacms-scripts build",
    "dev": "tinacms-scripts dev",
    "test": "jest --passWithNoTests"
  },
  "devDependencies": {
    "@tinacms/scripts": "^0.1.13-alpha.0",
    "@types/js-yaml": "^3.12.1",
<<<<<<< HEAD
    "tinacms": "^0.15.0"
=======
    "tinacms": "^0.16.0-alpha.1"
>>>>>>> 5375c2d4
  },
  "dependencies": {
    "gray-matter": "^4.0.2",
    "js-yaml": "^3.13.1",
    "slash": "^3.0.0"
  },
  "peerDependencies": {
    "@mdx-js/mdx": ">=1.5.1",
    "@mdx-js/react": ">=1.5.5",
    "gatsby-plugin-mdx": ">=1.0.53",
    "tinacms": ">=0.11"
  }
}<|MERGE_RESOLUTION|>--- conflicted
+++ resolved
@@ -1,10 +1,6 @@
 {
   "name": "gatsby-tinacms-mdx",
-<<<<<<< HEAD
-  "version": "0.1.1",
-=======
   "version": "0.1.2-alpha.1",
->>>>>>> 5375c2d4
   "main": "index.js",
   "types": "src/index.d.ts",
   "license": "Apache-2.0",
@@ -37,11 +33,7 @@
   "devDependencies": {
     "@tinacms/scripts": "^0.1.13-alpha.0",
     "@types/js-yaml": "^3.12.1",
-<<<<<<< HEAD
-    "tinacms": "^0.15.0"
-=======
     "tinacms": "^0.16.0-alpha.1"
->>>>>>> 5375c2d4
   },
   "dependencies": {
     "gray-matter": "^4.0.2",
