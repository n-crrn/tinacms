--- conflicted
+++ resolved
@@ -21,31 +21,8 @@
 import { useCMS } from 'tinacms'
 import OpenAuthoringErrorModal from '../github-error/OpenAuthoringErrorModal'
 import OpenAuthoringAuthModal from './OpenAuthoringAuthModal'
-<<<<<<< HEAD
-import { withOpenAuthoringErrorHandler } from '../errors'
 import { OpenAuthoringContext } from './OpenAuthoringContext'
-=======
-
-export interface OpenAuthoringContext {
-  enterEditMode: () => void
-  exitEditMode: () => void
-  setError: (err: any) => void
-}
-
-export const OpenAuthoringContext = React.createContext<OpenAuthoringContext | null>(
-  null
-)
-
-export function useOpenAuthoring() {
-  const openAuthoringContext = React.useContext(OpenAuthoringContext)
-
-  if (!openAuthoringContext) {
-    throw new Error('useOpenAuthoring must be within an OpenAuthoringContext')
-  }
-
-  return openAuthoringContext
-}
->>>>>>> 323aaa90
+import { useOpenAuthoring } from './useOpenAuthoring'
 
 interface ProviderProps {
   children: any
