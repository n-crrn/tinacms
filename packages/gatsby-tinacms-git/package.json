--- conflicted
+++ resolved
@@ -1,11 +1,7 @@
 {
   "name": "gatsby-tinacms-git",
   "main": "index.js",
-<<<<<<< HEAD
-  "version": "0.4.7-alpha.0",
-=======
   "version": "0.4.7",
->>>>>>> bdfaa061
   "license": "Apache-2.0",
   "files": [
     "index.js",
@@ -46,16 +42,9 @@
   },
   "dependencies": {
     "@tinacms/api-git": "^0.7.0",
-<<<<<<< HEAD
-    "@tinacms/git-client": "^0.6.6-alpha.0"
-  },
-  "devDependencies": {
-    "tinacms": "^0.19.0-alpha.0"
-=======
     "@tinacms/git-client": "^0.6.6"
   },
   "devDependencies": {
     "tinacms": "^0.18.4"
->>>>>>> bdfaa061
   }
 }