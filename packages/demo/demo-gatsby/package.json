{
  "name": "demo-gatsby",
  "private": true,
  "description": "A starter for a blog powered by Gatsby and Markdown",
  "version": "0.1.1-alpha.11",
  "author": "Kyle Mathews <mathews.kyle@gmail.com>",
  "bugs": {
    "url": "https://github.com/gatsbyjs/gatsby/issues"
  },
  "dependencies": {
    "@forestryio/cms": "^1.0.1-alpha.4",
    "@forestryio/cms-final-form-builder": "^1.0.1-alpha.5",
    "@forestryio/cms-react": "^0.1.1-alpha.4",
    "@forestryio/gatsby-plugin-xeditor": "^0.1.1-alpha.12",
    "@forestryio/gatsby-xeditor-git": "^0.0.0",
<<<<<<< HEAD
=======
    "@forestryio/xeditor": "^1.0.1-alpha.7",
>>>>>>> b33b8d48
    "@forestryio/gatsby-xeditor-gitlab": "^0.0.0",
    "@forestryio/gatsby-xeditor-remark": "^0.1.0",
    "@forestryio/xeditor-react": "^1.0.1-alpha.7",
    "@types/react": "^16.8.23",
    "gatsby": "^2.13.34",
    "gatsby-image": "^2.2.6",
    "gatsby-plugin-feed": "^2.3.5",
    "gatsby-plugin-google-analytics": "^2.1.4",
    "gatsby-plugin-manifest": "^2.2.4",
    "gatsby-plugin-offline": "^2.2.4",
    "gatsby-plugin-react-helmet": "^3.1.2",
    "gatsby-plugin-sharp": "^2.2.9",
    "gatsby-plugin-typography": "^2.3.2",
    "gatsby-remark-copy-linked-files": "^2.1.3",
    "gatsby-remark-images": "^3.1.7",
    "gatsby-remark-prismjs": "^3.3.3",
    "gatsby-remark-responsive-iframe": "^2.2.4",
    "gatsby-remark-smartypants": "^2.1.2",
    "gatsby-source-filesystem": "^2.1.6",
    "gatsby-transformer-remark": "^2.6.9",
    "gatsby-transformer-sharp": "^2.2.4",
    "prismjs": "^1.16.0",
    "react": "^16.8.6",
    "react-dom": "^16.8.6",
    "react-helmet": "^5.2.1",
    "react-typography": "^0.16.19",
    "typeface-merriweather": "0.0.72",
    "typeface-montserrat": "0.0.75",
    "typography": "^0.16.19",
    "typography-theme-wordpress-2016": "^0.16.19"
  },
  "devDependencies": {
    "prettier": "^1.18.2"
  },
  "homepage": "https://github.com/gatsbyjs/gatsby-starter-blog#readme",
  "keywords": [
    "gatsby"
  ],
  "license": "MIT",
  "main": "n/a",
  "repository": {
    "type": "git",
    "url": "git+https://github.com/gatsbyjs/gatsby-starter-blog.git"
  },
  "scripts": {
    "develop": "gatsby develop",
    "format": "prettier --write src/**/*.{js,jsx}",
    "start": "npm run develop",
    "serve": "gatsby serve",
    "test": "echo \"Write tests! -> https://gatsby.dev/unit-testing\""
  }
}<|MERGE_RESOLUTION|>--- conflicted
+++ resolved
@@ -13,10 +13,7 @@
     "@forestryio/cms-react": "^0.1.1-alpha.4",
     "@forestryio/gatsby-plugin-xeditor": "^0.1.1-alpha.12",
     "@forestryio/gatsby-xeditor-git": "^0.0.0",
-<<<<<<< HEAD
-=======
     "@forestryio/xeditor": "^1.0.1-alpha.7",
->>>>>>> b33b8d48
     "@forestryio/gatsby-xeditor-gitlab": "^0.0.0",
     "@forestryio/gatsby-xeditor-remark": "^0.1.0",
     "@forestryio/xeditor-react": "^1.0.1-alpha.7",
