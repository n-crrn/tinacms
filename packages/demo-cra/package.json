--- conflicted
+++ resolved
@@ -3,12 +3,7 @@
   "version": "1.0.8",
   "private": true,
   "dependencies": {
-<<<<<<< HEAD
-    "tinacms": "^0.9.0"
-=======
-    "react-tinacms": "^0.9.1",
     "tinacms": "^0.9.1"
->>>>>>> f298d2eb
   },
   "devDependencies": {
     "@types/jest": "^24.0.15",
