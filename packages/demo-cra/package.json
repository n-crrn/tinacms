{
  "name": "demo-cra",
<<<<<<< HEAD
  "version": "1.0.26-alpha.0",
  "private": true,
  "dependencies": {
    "tinacms": "^0.19.0-alpha.0"
=======
  "version": "1.0.26",
  "private": true,
  "dependencies": {
    "tinacms": "^0.18.4"
>>>>>>> bdfaa061
  },
  "devDependencies": {
    "@types/node": "12.6.8",
    "react-scripts": "3.0.1",
    "tinacms": "^0.5.0"
  },
  "peerDependencies": {
    "react": ">=16.8",
    "react-dom": ">=16.8"
  },
  "scripts": {
    "start": "react-scripts start",
    "eject": "react-scripts eject"
  },
  "eslintConfig": {
    "extends": "react-app"
  },
  "browserslist": {
    "production": [
      ">0.2%",
      "not dead",
      "not op_mini all"
    ],
    "development": [
      "last 1 chrome version",
      "last 1 firefox version",
      "last 1 safari version"
    ]
  }
}<|MERGE_RESOLUTION|>--- conflicted
+++ resolved
@@ -1,16 +1,9 @@
 {
   "name": "demo-cra",
-<<<<<<< HEAD
-  "version": "1.0.26-alpha.0",
-  "private": true,
-  "dependencies": {
-    "tinacms": "^0.19.0-alpha.0"
-=======
   "version": "1.0.26",
   "private": true,
   "dependencies": {
     "tinacms": "^0.18.4"
->>>>>>> bdfaa061
   },
   "devDependencies": {
     "@types/node": "12.6.8",
