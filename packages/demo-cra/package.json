--- conflicted
+++ resolved
@@ -1,16 +1,9 @@
 {
   "name": "demo-cra",
-<<<<<<< HEAD
-  "version": "1.0.19",
-  "private": true,
-  "dependencies": {
-    "tinacms": "^0.15.0"
-=======
   "version": "1.0.20-alpha.1",
   "private": true,
   "dependencies": {
     "tinacms": "^0.16.0-alpha.1"
->>>>>>> 5375c2d4
   },
   "devDependencies": {
     "@types/node": "12.6.8",
