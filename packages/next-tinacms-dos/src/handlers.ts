--- conflicted
+++ resolved
@@ -129,21 +129,12 @@
       id: prefix + filename,
       filename,
       directory: prefix,
-<<<<<<< HEAD
       thumbnail: src,
-      src: src,
-=======
-      previewSrc:
-        cdnUrl +
-        (mediaRoot
-          ? path.join(mediaRoot, prefix + filename)
-          : prefix + filename),
       src:
         cdnUrl +
         (mediaRoot
           ? path.join(mediaRoot, prefix + filename)
           : prefix + filename),
->>>>>>> 5293b50c
     })
   } catch (e) {
     res.status(500).send(findErrorMessage(e))
