import { z } from 'zod'

import { AUTH_TOKEN_KEY, TokenObject, authenticate } from '../auth/authenticate'
//@ts-ignore can't locate BranchChangeEvent
import { BranchChangeEvent, BranchData, EventBus } from '@tinacms/toolkit'
import {
  DocumentNode,
  GraphQLSchema,
  buildClientSchema,
  getIntrospectionQuery,
  print,
  parse,
} from 'graphql'

import gql from 'graphql-tag'
import { TinaSchema, addNamespaceToSchema, Schema } from '@tinacms/schema-tools'
<<<<<<< HEAD
import { TinaCloudProject } from './types'
=======
import {
  optionsToSearchIndexOptions,
  parseSearchIndexResponse,
  queryToSearchIndexQuery,
  SearchClient,
} from '@tinacms/search/dist/index-client'
>>>>>>> 994d540c

export type OnLoginFunc = (args: { token: TokenObject }) => Promise<void>

export type TinaIOConfig = {
  assetsApiUrlOverride?: string // https://assets.tinajs.io
  frontendUrlOverride?: string // https://app.tina.io
  identityApiUrlOverride?: string // https://identity.tinajs.io
  contentApiUrlOverride?: string // https://content.tinajs.io
}
interface ServerOptions {
  schema?: Schema
  clientId: string
  branch: string
  tinaGraphQLVersion: string
  customContentApiUrl?: string
  getTokenFn?: () => Promise<TokenObject>
  tinaioConfig?: TinaIOConfig
  tokenStorage?: 'MEMORY' | 'LOCAL_STORAGE' | 'CUSTOM'
}

const captureBranchName = /^refs\/heads\/(.*)/
const parseRefForBranchName = (ref: string) => {
  const matches = ref.match(captureBranchName)
  return matches[1]
}

const ListBranchResponse = z
  .object({
    name: z.string(),
    protected: z.boolean().optional().default(false),
    githubPullRequestUrl: z.string().optional(),
  })
  .array()

const IndexStatusResponse = z.object({
  status: z
    .union([
      z.literal('complete'),
      z.literal('unknown'),
      z.literal('failed'),
      z.literal('inprogress'),
    ])
    .optional(),
  timestamp: z.number().optional(),
})

/**
 * The function you pass to `asyncPoll` should return a promise
 * that resolves with object that satisfies this interface.
 *
 * The `done` property indicates to the async poller whether to
 * continue polling or not.
 *
 * When done is `true` that means you've got what you need
 * and the poller will resolve with `data`.
 *
 * When done is `false` taht means you don't have what you need
 * and the poller will continue polling.
 */
export interface AsyncData<T> {
  done: boolean
  data?: T
}

/**
 * Your custom function you provide to the async poller should
 * satisfy this interface. Your function returns a promise that
 * resolves with `AsyncData` to indicate to the poller whether
 * you have what you need or we should continue polling.
 */
export interface AsyncFunction<T> extends Function {
  (): PromiseLike<AsyncData<T>>
}

/**
* How to repeatedly call an async function until get a desired result.
*
* Inspired by the following gist:
* https://gist.github.com/twmbx/2321921670c7e95f6fad164fbdf3170e#gistcomment-3053587
* https://davidwalsh.name/javascript-polling
*
* Usage:
  asyncPoll(
      async (): Promise<AsyncData<any>> => {
          try {
              const result = await getYourAsyncResult();
              if (result.isWhatYouWant) {
                  return Promise.resolve({
                      done: true,
                      data: result,
                  });
              } else {
                  return Promise.resolve({
                      done: false
                  });
              }
          } catch (err) {
              return Promise.reject(err);
          }
      },
      500,    // interval
      15000,  // timeout
  );
*/
export function asyncPoll<T>(
  /**
   * Function to call periodically until it resolves or rejects.
   *
   * It should resolve as soon as possible indicating if it found
   * what it was looking for or not. If not then it will be reinvoked
   * after the `pollInterval` if we haven't timed out.
   *
   * Rejections will stop the polling and be propagated.
   */
  fn: AsyncFunction<T>,
  /**
   * Milliseconds to wait before attempting to resolve the promise again.
   * The promise won't be called concurrently. This is the wait period
   * after the promise has resolved/rejected before trying again for a
   * successful resolve so long as we haven't timed out.
   *
   * Default 5 seconds.
   */
  pollInterval: number = 5 * 1000,
  /**
   * Max time to keep polling to receive a successful resolved response.
   * If the promise never resolves before the timeout then this method
   * rejects with a timeout error.
   *
   * Default 30 seconds.
   */
  pollTimeout: number = 30 * 1000
) {
  const endTime = new Date().getTime() + pollTimeout
  let stop = false
  const cancel = () => {
    stop = true
  }
  const checkCondition = (resolve: Function, reject: Function): void => {
    Promise.resolve(fn())
      .then((result) => {
        const now = new Date().getTime()
        if (stop) {
          reject(new Error('AsyncPoller: cancelled'))
        } else if (result.done) {
          resolve(result.data)
        } else if (now < endTime) {
          setTimeout(checkCondition, pollInterval, resolve, reject)
        } else {
          reject(new Error('AsyncPoller: reached timeout'))
        }
      })
      .catch((err) => {
        reject(err)
      })
  }
  return [new Promise(checkCondition) as Promise<T>, cancel]
}

export class Client {
  onLogin?: OnLoginFunc
  onLogout?: () => Promise<void>
  frontendUrl: string
  contentApiUrl: string
  identityApiUrl: string
  assetsApiUrl: string
  gqlSchema: GraphQLSchema
  schema?: TinaSchema
  clientId: string
  contentApiBase: string
  tinaGraphQLVersion: string
  setToken: (_token: TokenObject) => void
  private getToken: () => Promise<TokenObject>
  token: string // used with memory storage
  branch: string
  private options: ServerOptions
  events = new EventBus() // automatically hooked into global event bus when attached via cms.
  protectedBranches: string[] = []
  usingEditorialWorkflow: boolean = false

  constructor({ tokenStorage = 'MEMORY', ...options }: ServerOptions) {
    this.tinaGraphQLVersion = options.tinaGraphQLVersion
    this.onLogin = options.schema?.config?.admin?.auth?.onLogin
    this.onLogout = options.schema?.config?.admin?.auth?.onLogout
    if (options.schema?.config?.admin?.auth?.logout) {
      this.onLogout = options.schema?.config?.admin?.auth?.logout
    }
    if (options.schema?.config?.admin?.auth?.getUser) {
      this.getUser = options.schema?.config?.admin?.auth?.getUser
    }
    if (options.schema?.config?.admin?.auth?.authenticate) {
      this.authenticate = options.schema?.config?.admin?.auth?.authenticate
    }
    if (options.schema) {
      const enrichedSchema = new TinaSchema({
        version: { fullVersion: '', major: '', minor: '', patch: '' },
        meta: { flags: [] },
        ...addNamespaceToSchema({ ...options.schema }, []),
      })
      this.schema = enrichedSchema
    }
    this.options = options

    if (options.schema?.config?.contentApiUrlOverride) {
      this.options.customContentApiUrl =
        options.schema.config.contentApiUrlOverride
    }
    this.setBranch(options.branch)
    this.events.subscribe<BranchChangeEvent>(
      'branch:change',
      ({ branchName }) => {
        this.setBranch(branchName)
      }
    )
    this.clientId = options.clientId

    switch (tokenStorage) {
      case 'LOCAL_STORAGE':
        this.getToken = async function () {
          const tokens = localStorage.getItem(AUTH_TOKEN_KEY) || null
          if (tokens) {
            return await this.getRefreshedToken(tokens)
          } else {
            return {
              access_token: null,
              id_token: null,
              refresh_token: null,
            }
          }
        }
        this.setToken = function (token) {
          localStorage.setItem(AUTH_TOKEN_KEY, JSON.stringify(token, null, 2))
        }
        break
      case 'MEMORY':
        this.getToken = async () => {
          if (this.token) {
            return await this.getRefreshedToken(this.token)
          } else {
            return {
              access_token: null,
              id_token: null,
              refresh_token: null,
            }
          }
        }
        this.setToken = (token) => {
          this.token = JSON.stringify(token, null, 2)
        }
        break
      case 'CUSTOM':
        if (!options.getTokenFn) {
          throw new Error(
            'When CUSTOM token storage is selected, a getTokenFn must be provided'
          )
        }
        this.getToken = options.getTokenFn
        break
    }
    // if the user provides a getToken function in the config we can use that
    if (options.schema?.config?.admin?.auth?.getToken) {
      this.getToken = options.schema?.config?.admin?.auth?.getToken
    }
  }

  public get isLocalMode() {
    return false
  }

  setBranch(branchName: string) {
    const encodedBranch = encodeURIComponent(branchName)
    this.branch = encodedBranch
    this.assetsApiUrl =
      this.options.tinaioConfig?.assetsApiUrlOverride ||
      'https://assets.tinajs.io'
    this.frontendUrl =
      this.options.tinaioConfig?.frontendUrlOverride || 'https://app.tina.io'
    this.identityApiUrl =
      this.options.tinaioConfig?.identityApiUrlOverride ||
      'https://identity.tinajs.io'
    this.contentApiBase =
      this.options.tinaioConfig?.contentApiUrlOverride ||
      `https://content.tinajs.io`
    this.contentApiUrl =
      this.options.customContentApiUrl ||
      `${this.contentApiBase}/${this.tinaGraphQLVersion}/content/${this.options.clientId}/github/${encodedBranch}`
  }

  getBranch() {
    return this.branch
  }

  addPendingContent = async (props) => {
    const mutation = `#graphql
mutation addPendingDocumentMutation(
  $relativePath: String!
  $collection: String!
  $template: String
) {
  addPendingDocument(
    relativePath: $relativePath
    template: $template
    collection: $collection
  ) {
    ... on Document {
      _sys {
        relativePath
        path
        breadcrumbs
        collection {
          slug
        }
      }
    }
  }
}`

    const result = await this.request(mutation, {
      variables: props,
    })

    return result
  }

  getSchema = async () => {
    if (!this.gqlSchema) {
      const data = await this.request<any>(getIntrospectionQuery(), {
        variables: {},
      })

      this.gqlSchema = buildClientSchema(data)
    }

    return this.gqlSchema
  }

  /**
   *
   * Returns a version of the query with fragments inlined. Eg.
   * ```graphql
   * {
   *   getPostDocument(relativePath: "") {
   *     data {
   *       ...PostFragment
   *     }
   *   }
   * }
   *
   * fragment PostFragment on Post {
   *   title
   * }
   * ```
   * Turns into
   * ```graphql
   * {
   *   getPostDocument(relativePath: "") {
   *     data {
   *       title
   *     }
   *   }
   * }
   */
  getOptimizedQuery = async (documentNode: DocumentNode) => {
    const data = await this.request<any>(
      `query GetOptimizedQuery($queryString: String!) {
        getOptimizedQuery(queryString: $queryString)
      }`,
      {
        variables: { queryString: print(documentNode) },
      }
    )
    return parse(data.getOptimizedQuery)
  }

  async request<ReturnType>(
    query: ((gqlTag: typeof gql) => DocumentNode) | string,
    { variables }: { variables: object }
  ): Promise<ReturnType> {
    const token = await this.getToken()
    const headers = {
      'Content-Type': 'application/json',
    }
    if (token?.id_token) {
      headers['Authorization'] = 'Bearer ' + token?.id_token
    }
    const res = await fetch(this.contentApiUrl, {
      method: 'POST',
      headers,
      body: JSON.stringify({
        query: typeof query === 'function' ? print(query(gql)) : query,
        variables,
      }),
    })

    if (res.status !== 200) {
      let errorMessage = `Unable to complete request, ${res.statusText}`
      const resBody = await res.json()
      if (resBody.message) {
        errorMessage = `${errorMessage}, Response: ${resBody.message}`
      }
      errorMessage = `${errorMessage}, Please check that the following information is correct: \n\tclientId: ${this.options.clientId}\n\tbranch: ${this.branch}.`
      if (this.branch !== 'main') {
        errorMessage = `${errorMessage}\n\tNote: This error can occur if the branch does not exist on GitHub or on Tina Cloud`
      }

      throw new Error(errorMessage)
    }

    const json = await res.json()
    if (json.errors) {
      throw new Error(
        `Unable to fetch, errors: \n\t${json.errors
          .map((error) => error.message)
          .join('\n')}`
      )
      return json
    }
    return json.data as ReturnType
  }

  get appDashboardLink() {
    return `${this.frontendUrl}/projects/${this.clientId}`
  }

  async checkSyncStatus({
    assetsSyncing,
  }: {
    assetsSyncing: string[]
  }): Promise<{ assetsSyncing: string[] }> {
    const res = await this.fetchWithToken(
      `${this.assetsApiUrl}/v1/${this.clientId}/syncStatus`,
      {
        method: 'POST',
        headers: {
          'Content-Type': 'application/json',
        },
        body: JSON.stringify({ assetsSyncing: assetsSyncing }),
      }
    )
    const jsonRes = await res.json()
    return jsonRes
  }

  async getProject() {
    const res = await this.fetchWithToken(
      `${this.identityApiUrl}/v2/apps/${this.clientId}`,
      {
        method: 'GET',
      }
    )
    const val = await res.json()
    return val as TinaCloudProject
  }

  async createPullRequest({
    baseBranch,
    branch,
    title,
  }: {
    baseBranch: string
    branch: string
    title: string
  }) {
    const url = `${this.contentApiBase}/github/${this.clientId}/create_pull_request`

    try {
      const res = await this.fetchWithToken(url, {
        method: 'POST',
        body: JSON.stringify({
          baseBranch,
          branch,
          title,
        }),
        headers: {
          'Content-Type': 'application/json',
        },
      })
      if (!res.ok) {
        throw new Error(
          `There was an error creating a new branch. ${res.statusText}`
        )
      }
      const values = await res.json()
      return values
    } catch (error) {
      console.error('There was an error creating a new branch.', error)
      throw error
    }
  }

  async fetchEvents(
    limit?: number,
    cursor?: string
  ): Promise<{
    events: {
      message: string
      timestamp: number
      id: string
      isError: boolean
      isGlobal: boolean
    }[]
    cursor?: string
  }> {
    if (this.isLocalMode) {
      return {
        events: [],
      }
    } else {
      return (
        await this.fetchWithToken(
          `${this.contentApiBase}/events/${this.clientId}/${
            this.branch
          }?limit=${limit || 1}${cursor ? `&cursor=${cursor}` : ''}`,
          { method: 'GET' }
        )
      ).json()
    }
  }

  parseJwt(token) {
    const base64Url = token.split('.')[1]
    const base64 = base64Url.replace(/-/g, '+').replace(/_/g, '/')
    const jsonPayload = decodeURIComponent(
      atob(base64)
        .split('')
        .map(function (c) {
          return '%' + ('00' + c.charCodeAt(0).toString(16)).slice(-2)
        })
        .join('')
    )
    return JSON.parse(jsonPayload)
  }

  async getRefreshedToken(tokens: string): Promise<TokenObject> {
    const { access_token, id_token, refresh_token } = JSON.parse(tokens)
    const { exp, iss, client_id } = this.parseJwt(access_token)

    // if the token is going to expire within the next two minutes, refresh it now
    if (Date.now() / 1000 >= exp - 120) {
      const refreshResponse = await fetch(iss, {
        method: 'POST',
        headers: {
          'Content-Type': 'application/x-amz-json-1.1',
          'x-amz-target': 'AWSCognitoIdentityProviderService.InitiateAuth',
        },
        body: JSON.stringify({
          ClientId: client_id,
          AuthFlow: 'REFRESH_TOKEN_AUTH',
          AuthParameters: {
            REFRESH_TOKEN: refresh_token,
            DEVICE_KEY: null,
          },
        }),
      })

      if (refreshResponse.status !== 200) {
        throw new Error('Unable to refresh auth tokens')
      }

      const responseJson = await refreshResponse.json()
      const newToken = {
        access_token: responseJson.AuthenticationResult.AccessToken,
        id_token: responseJson.AuthenticationResult.IdToken,
        refresh_token,
      }
      this.setToken(newToken)

      return Promise.resolve(newToken)
    }

    return Promise.resolve({ access_token, id_token, refresh_token })
  }

  async isAuthorized(): Promise<boolean> {
    return this.isAuthenticated() // TODO - check access
  }

  async isAuthenticated(): Promise<boolean> {
    return !!(await this.getUser())
  }

  async logout() {
    this.setToken(null)
  }

  async authenticate() {
    const token = await authenticate(this.clientId, this.frontendUrl)
    this.setToken(token)
    return token
  }
  /**
   * Wraps the normal fetch function with same API but adds the authorization header token.
   *
   * @example
   * const test = await tinaCloudClient.fetchWithToken(`/mycustomAPI/thing/one`) // the token will be passed in the authorization header
   *
   * @param input fetch function input
   * @param init fetch function init
   */
  async fetchWithToken(
    input: RequestInfo,
    init?: RequestInit
  ): Promise<Response> {
    const headers = init?.headers || {}
    const token = await this.getToken()
    if (token?.id_token) {
      headers['Authorization'] = 'Bearer ' + token?.id_token
    }
    return await fetch(input, {
      ...init,
      headers: new Headers(headers),
    })
  }

  async getUser() {
    if (!this.clientId) {
      return null
    }

    const url = `${this.identityApiUrl}/v2/apps/${this.clientId}/currentUser`

    try {
      const res = await this.fetchWithToken(url, {
        method: 'GET',
      })
      const val = await res.json()
      if (!res.status.toString().startsWith('2')) {
        console.error(val.error)
        return null
      }
      return val
    } catch (e) {
      console.error(e)
      return null
    }
  }
  async getBillingState() {
    if (!this.clientId) {
      return null
    }

    const url = `${this.identityApiUrl}/v2/apps/${this.clientId}/billing/state`

    try {
      const res = await this.fetchWithToken(url, {
        method: 'GET',
      })
      const val = await res.json()
      if (!res.status.toString().startsWith('2')) {
        console.error(val.error)
        return null
      }
      return {
        clientId: val.clientId || this.clientId,
        delinquencyDate: val.delinquencyDate,
        billingState: val.billingState,
      } as {
        clientId: string
        delinquencyDate: number
        billingState: 'current' | 'late' | 'delinquent'
      }
    } catch (e) {
      console.error(e)
      return null
    }
  }

  waitForIndexStatus({ ref }: { ref: string }) {
    let unknownCount = 0
    try {
      const [prom, cancel] = asyncPoll(
        async (): Promise<AsyncData<any>> => {
          try {
            const result = await this.getIndexStatus({ ref })
            if (
              !(result.status === 'inprogress' || result.status === 'unknown')
            ) {
              return Promise.resolve({
                done: true,
                data: result,
              })
            } else {
              if (result.status === 'unknown') {
                unknownCount++
                if (unknownCount > 5) {
                  throw new Error(
                    'AsyncPoller: status unknown for too long, please check indexing progress the Tina Cloud dashboard'
                  )
                }
              }
              return Promise.resolve({
                done: false,
              })
            }
          } catch (err) {
            return Promise.reject(err)
          }
        },
        // interval is 5s
        5000, // interval
        //  timeout is 15 min
        900000 // timeout
      )
      return [prom, cancel]
    } catch (error) {
      if (error.message === 'AsyncPoller: reached timeout') {
        console.warn(error)
        return [Promise.resolve({ status: 'timeout' }), () => {}]
      }
      throw error
    }
  }

  async getIndexStatus({ ref }: { ref: string }) {
    const url = `${this.contentApiBase}/db/${this.clientId}/status/${ref}`
    const res = await this.fetchWithToken(url)
    const result = await res.json()
    const parsedResult = IndexStatusResponse.parse(result)
    return parsedResult
  }

  async listBranches() {
    try {
      const url = `${this.contentApiBase}/github/${this.clientId}/list_branches`
      const res = await this.fetchWithToken(url, {
        method: 'GET',
      })
      const branches = await res.json()
      const parsedBranches = ListBranchResponse.parse(branches)
      const indexStatusPromises = parsedBranches.map(async (branch) => {
        const indexStatus = await this.getIndexStatus({ ref: branch.name })
        return {
          ...branch,
          indexStatus,
        }
      })
      this.protectedBranches = parsedBranches
        .filter((x) => x.protected)
        .map((x) => x.name)
      const indexStatus = await Promise.all(indexStatusPromises)

      return indexStatus
    } catch (error) {
      console.error('There was an error listing branches.', error)
      throw error
    }
  }
  usingProtectedBranch() {
    return (
      this.usingEditorialWorkflow &&
      this.protectedBranches?.includes(this.branch)
    )
  }
  async createBranch({ baseBranch, branchName }: BranchData) {
    const url = `${this.contentApiBase}/github/${this.clientId}/create_branch`

    try {
      const res = await this.fetchWithToken(url, {
        method: 'POST',
        body: JSON.stringify({
          baseBranch,
          branchName,
        }),
        headers: {
          'Content-Type': 'application/json',
        },
      })
      if (!res.ok) {
        console.error('There was an error creating a new branch.')
        const error = await res.json()
        throw new Error(error?.message)
      }
      const values = await res.json()
      return parseRefForBranchName(values.data.ref)
    } catch (error) {
      console.error('There was an error creating a new branch.', error)
      throw error
    }
  }
}

export const DEFAULT_LOCAL_TINA_GQL_SERVER_URL = 'http://localhost:4001/graphql'

const LOCAL_CLIENT_KEY = 'tina.local.isLogedIn'

export class LocalClient extends Client {
  constructor(
    props?: {
      customContentApiUrl?: string
      schema?: Schema
    } & Omit<ServerOptions, 'clientId' | 'branch' | 'tinaGraphQLVersion'>
  ) {
    const clientProps = {
      ...props,
      clientId: '',
      branch: '',
      tinaGraphQLVersion: '',
      customContentApiUrl:
        props && props.customContentApiUrl
          ? props.customContentApiUrl
          : DEFAULT_LOCAL_TINA_GQL_SERVER_URL,
    }
    super(clientProps)
  }

  public get isLocalMode() {
    return true
  }

  // These functions allow the local client to have a login state so that we can correctly call the "OnLogin" callback. This is important for things like preview mode
  async logout() {
    localStorage.removeItem(LOCAL_CLIENT_KEY)
  }

  async authenticate() {
    localStorage.setItem(LOCAL_CLIENT_KEY, 'true')
    return { access_token: 'LOCAL', id_token: 'LOCAL', refresh_token: 'LOCAL' }
  }

  async getUser(): Promise<boolean> {
    return localStorage.getItem(LOCAL_CLIENT_KEY) === 'true'
  }
}

export class TinaCMSSearchClient implements SearchClient {
  constructor(private client: Client) {}
  async query(
    query: string,
    options?: {
      limit?: number
      cursor?: string
    }
  ): Promise<{
    results: any[]
    nextCursor: string | null
    total: number
    prevCursor: string | null
  }> {
    const q = queryToSearchIndexQuery(query)
    const opt = optionsToSearchIndexOptions(options)
    const optionsParam = opt['PAGE'] ? `&options=${JSON.stringify(opt)}` : ''
    const res = await this.client.fetchWithToken(
      `${this.client.contentApiBase}/searchIndex/${
        this.client.clientId
      }/${this.client.getBranch()}?q=${JSON.stringify(q)}${optionsParam}`
    )
    return parseSearchIndexResponse(await res.json(), options)
  }

  async del(ids: string[]): Promise<any> {
    const res = await this.client.fetchWithToken(
      `${this.client.contentApiBase}/searchIndex/${
        this.client.clientId
      }/${this.client.getBranch()}?ids=${ids.join(',')}`,
      {
        method: 'DELETE',
      }
    )
    if (res.status !== 200) {
      throw new Error('Failed to update search index')
    }
  }

  async put(docs: any[]): Promise<any> {
    // TODO should only be called if search is enabled and supportsClientSideIndexing is true
    const res = await this.client.fetchWithToken(
      `${this.client.contentApiBase}/searchIndex/${
        this.client.clientId
      }/${this.client.getBranch()}`,
      {
        method: 'POST',
        body: JSON.stringify({ docs }),
        headers: {
          'Content-Type': 'application/json',
        },
      }
    )
    if (res.status !== 200) {
      throw new Error('Failed to update search index')
    }
  }

  supportsClientSideIndexing(): boolean {
    return true
  }
}

export class LocalSearchClient implements SearchClient {
  constructor(private client: Client) {}
  async query(
    query: string,
    options?: {
      limit?: number
      cursor?: string
    }
  ): Promise<{
    results: any[]
    nextCursor: string | null
    total: number
    prevCursor: string | null
  }> {
    const q = queryToSearchIndexQuery(query)
    const opt = optionsToSearchIndexOptions(options)
    const optionsParam = opt['PAGE'] ? `&options=${JSON.stringify(opt)}` : ''
    const res = await this.client.fetchWithToken(
      `http://localhost:4001/searchIndex?q=${JSON.stringify(q)}${optionsParam}`
    )
    return parseSearchIndexResponse(await res.json(), options)
  }

  del(ids: string[]): Promise<any> {
    return Promise.resolve(undefined)
  }

  put(docs: any[]): Promise<any> {
    return Promise.resolve(undefined)
  }

  supportsClientSideIndexing(): boolean {
    // chokidar will keep index updated
    return false
  }
}<|MERGE_RESOLUTION|>--- conflicted
+++ resolved
@@ -14,16 +14,13 @@
 
 import gql from 'graphql-tag'
 import { TinaSchema, addNamespaceToSchema, Schema } from '@tinacms/schema-tools'
-<<<<<<< HEAD
 import { TinaCloudProject } from './types'
-=======
 import {
   optionsToSearchIndexOptions,
   parseSearchIndexResponse,
   queryToSearchIndexQuery,
   SearchClient,
 } from '@tinacms/search/dist/index-client'
->>>>>>> 994d540c
 
 export type OnLoginFunc = (args: { token: TokenObject }) => Promise<void>
 
