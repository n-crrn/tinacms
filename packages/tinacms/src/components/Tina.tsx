--- conflicted
+++ resolved
@@ -31,12 +31,8 @@
 type SidebarPosition = 'fixed' | 'float' | 'displace' | 'overlay'
 
 interface TinaProps {
-<<<<<<< HEAD
   cms: TinaCMS
-  position: 'fixed' | 'float'
-=======
   position: SidebarPosition
->>>>>>> 85c5e49f
   hidden?: boolean
   theme?: Theme
 }
