--- conflicted
+++ resolved
@@ -33,9 +33,6 @@
 import CollectionUpdatePage from './pages/CollectionUpdatePage'
 
 import useEmbedTailwind from './hooks/useEmbedTailwind'
-<<<<<<< HEAD
-import { TinaIcon } from '@tinacms/toolkit'
-=======
 import { isEditing, setEditing } from '../edit-state'
 import { Menu, Transition } from '@headlessui/react'
 import { BiExit } from 'react-icons/bi'
@@ -44,7 +41,6 @@
   setEditing(false)
   window.location.reload()
 }
->>>>>>> 7cb9e85f
 
 export const TinaAdmin = () => {
   useEmbedTailwind()
@@ -78,30 +74,6 @@
             <Layout>
               <Router>
                 <div className="flex items-stretch h-screen overflow-hidden">
-<<<<<<< HEAD
-                  <div className="flex flex-col w-64 md:w-80 flex-shrink-0 bg-gradient-to-b from-white to-gray-50 border-r border-gray-150">
-                    <div className="px-5 py-4 border-b border-gray-150">
-                      <h2 className="text-2xl tracking-wide text-gray-700">
-                        <Link
-                          to={`/admin`}
-                          className="flex items-center gap-0.5 hover:opacity-70 transition-opacity ease-out duration-150"
-                        >
-                          <svg
-                            viewBox="0 0 32 32"
-                            fill="#EC4815"
-                            xmlns="http://www.w3.org/2000/svg"
-                            className="w-10 h-auto"
-                          >
-                            <path d="M18.6466 14.5553C19.9018 13.5141 20.458 7.36086 21.0014 5.14903C21.5447 2.9372 23.7919 3.04938 23.7919 3.04938C23.7919 3.04938 23.2085 4.06764 23.4464 4.82751C23.6844 5.58738 25.3145 6.26662 25.3145 6.26662L24.9629 7.19622C24.9629 7.19622 24.2288 7.10204 23.7919 7.9785C23.355 8.85496 24.3392 17.4442 24.3392 17.4442C24.3392 17.4442 21.4469 22.7275 21.4469 24.9206C21.4469 27.1136 22.4819 28.9515 22.4819 28.9515H21.0296C21.0296 28.9515 18.899 26.4086 18.462 25.1378C18.0251 23.8669 18.1998 22.596 18.1998 22.596C18.1998 22.596 15.8839 22.4646 13.8303 22.596C11.7767 22.7275 10.4072 24.498 10.16 25.4884C9.91287 26.4787 9.81048 28.9515 9.81048 28.9515H8.66211C7.96315 26.7882 7.40803 26.0129 7.70918 24.9206C8.54334 21.8949 8.37949 20.1788 8.18635 19.4145C7.99321 18.6501 6.68552 17.983 6.68552 17.983C7.32609 16.6741 7.97996 16.0452 10.7926 15.9796C13.6052 15.914 17.3915 15.5965 18.6466 14.5553Z" />
-                            <path d="M11.1268 24.7939C11.1268 24.7939 11.4236 27.5481 13.0001 28.9516H14.3511C13.0001 27.4166 12.8527 23.4155 12.8527 23.4155C12.1656 23.6399 11.3045 24.3846 11.1268 24.7939Z" />
-                          </svg>
-                          <span>Tina Admin</span>
-                        </Link>
-                      </h2>
-                    </div>
-                    <div className="px-6 py-7">
-                      <h4 className="uppercase font-bold text-sm mb-4">
-=======
                   <div className="flex flex-col w-80 lg:w-96 flex-shrink-0 bg-gradient-to-b from-white to-gray-50 border-r border-gray-200">
                     <div className="border-b border-gray-200">
                       <Menu as="div" className="relative block">
@@ -112,8 +84,17 @@
                                 open ? `bg-gray-50` : `bg-transparent`
                               }`}
                             >
-                              <span className="text-left inline-block text-2xl tracking-wide text-gray-800 flex-1 opacity-80 group-hover:opacity-100 transition-opacity duration-150 ease-out">
-                                Tina Admin
+                              <span className="text-left inline-flex items-center text-2xl tracking-wide text-gray-800 flex-1 gap-1 opacity-80 group-hover:opacity-100 transition-opacity duration-150 ease-out">
+                                <svg
+                                  viewBox="0 0 32 32"
+                                  fill="#EC4815"
+                                  xmlns="http://www.w3.org/2000/svg"
+                                  className="w-10 h-auto -ml-1"
+                                >
+                                  <path d="M18.6466 14.5553C19.9018 13.5141 20.458 7.36086 21.0014 5.14903C21.5447 2.9372 23.7919 3.04938 23.7919 3.04938C23.7919 3.04938 23.2085 4.06764 23.4464 4.82751C23.6844 5.58738 25.3145 6.26662 25.3145 6.26662L24.9629 7.19622C24.9629 7.19622 24.2288 7.10204 23.7919 7.9785C23.355 8.85496 24.3392 17.4442 24.3392 17.4442C24.3392 17.4442 21.4469 22.7275 21.4469 24.9206C21.4469 27.1136 22.4819 28.9515 22.4819 28.9515H21.0296C21.0296 28.9515 18.899 26.4086 18.462 25.1378C18.0251 23.8669 18.1998 22.596 18.1998 22.596C18.1998 22.596 15.8839 22.4646 13.8303 22.596C11.7767 22.7275 10.4072 24.498 10.16 25.4884C9.91287 26.4787 9.81048 28.9515 9.81048 28.9515H8.66211C7.96315 26.7882 7.40803 26.0129 7.70918 24.9206C8.54334 21.8949 8.37949 20.1788 8.18635 19.4145C7.99321 18.6501 6.68552 17.983 6.68552 17.983C7.32609 16.6741 7.97996 16.0452 10.7926 15.9796C13.6052 15.914 17.3915 15.5965 18.6466 14.5553Z" />
+                                  <path d="M11.1268 24.7939C11.1268 24.7939 11.4236 27.5481 13.0001 28.9516H14.3511C13.0001 27.4166 12.8527 23.4155 12.8527 23.4155C12.1656 23.6399 11.3045 24.3846 11.1268 24.7939Z" />
+                                </svg>
+                                <span>Tina Admin</span>
                               </span>
                               <svg
                                 width="20"
@@ -178,7 +159,6 @@
                     </div>
                     <div className="px-6 py-7 flex-1">
                       <h4 className="uppercase font-bold text-sm mb-3">
->>>>>>> 7cb9e85f
                         Collections
                       </h4>
                       <ul className="flex flex-col gap-4">
