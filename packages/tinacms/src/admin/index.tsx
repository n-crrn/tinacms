import React, { useState, useEffect } from 'react'
import {
  HashRouter as Router,
  Routes,
  Route,
  useNavigate,
  useParams,
} from 'react-router-dom'
import { TinaCMS, useCMS } from '@tinacms/toolkit'

import Layout from './components/Layout'
import Sidebar from './components/Sidebar'
import GetCMS from './components/GetCMS'

import LoginPage from './pages/LoginPage'
import LogoutPage, { LogoutRedirect } from './pages/LogoutPage'
import DashboardPage from './pages/DashboardPage'
import CollectionListPage from './pages/CollectionListPage'
import CollectionCreatePage from './pages/CollectionCreatePage'
import CollectionDuplicatePage from './pages/CollectionDuplicatePage'
import CollectionUpdatePage from './pages/CollectionUpdatePage'
import ScreenPage from './pages/ScreenPage'

import { useEditState } from '@tinacms/sharedctx'
import { Client } from '../internalClient'
import { TinaAdminApi } from './api'

const Redirect = () => {
  React.useEffect(() => {
    if (window) {
      window.location.assign('/')
    }
  }, [])

  return null
}

const MaybeRedirectToPreview = ({
  redirect,
  children,
}: {
  redirect: boolean
  children: JSX.Element
}) => {
  const navigate = useNavigate()
  React.useEffect(() => {
    if (redirect) {
      navigate('/~')
    }
  }, [redirect])

  return children
}

const SetPreviewFlag = ({
  preview,
  cms,
}: {
  preview?: JSX.Element
  cms: TinaCMS
}) => {
  React.useEffect(() => {
    if (preview) {
      cms.flags.set('tina-iframe', true)
    }
  }, [preview])
  return null
}

const PreviewInner = ({ preview, config }) => {
  const params = useParams()
  const navigate = useNavigate()
  const [url, setURL] = React.useState(`/${params['*']}`)
  const [reportedURL, setReportedURL] = useState<string | null>(null)
  const ref = React.useRef<HTMLIFrameElement>(null)
  const paramURL = `/${params['*']}`

  React.useEffect(() => {
    if (reportedURL !== paramURL && paramURL) {
      setURL(paramURL)
    }
  }, [paramURL])
  React.useEffect(() => {
    if ((reportedURL !== url || reportedURL !== paramURL) && reportedURL) {
      navigate(`/~${reportedURL}`)
    }
  }, [reportedURL])

  React.useEffect(() => {
    setInterval(() => {
      if (ref.current) {
        const url = new URL(ref.current.contentWindow?.location.href || '')
        if (url.origin === 'null') {
          return
        }
        const href = url.href.replace(url.origin, '')
        setReportedURL(href)
      }
    }, 100)
  }, [ref.current])
  const Preview = preview
  return <Preview url={url} iframeRef={ref} {...config} />
}

const CheckSchema = ({
  schemaJson,
  children,
}: {
  schemaJson?: unknown
  children: JSX.Element
}) => {
  const cms = useCMS()
  const api = new TinaAdminApi(cms)
  const url = api.api.contentApiUrl
  useEffect(() => {
    if (schemaJson && cms) {
      api
        .checkGraphqlSchema({
          localSchema: schemaJson,
        })
        .then((x) => {
          if (x === false) {
            cms.alerts.error(
              'GraphQL Schema Mismatch. Editing may not work. If you just switched branches, try going back to the previous branch'
            )
          }
        })
    }
  }, [cms, JSON.stringify(schemaJson || {}), url])
  return children
}

export const TinaAdmin = ({
  preview,
  Playground,
  config,
  schemaJson,
}: {
  schemaJson?: any
  preview?: (props: object) => JSX.Element
  Playground?: (props: object) => JSX.Element
  config: object
}) => {
  const isSSR = typeof window === 'undefined'
  const { edit } = useEditState()
  if (isSSR) {
    return null
  }

  if (!edit) {
    return (
      <Layout>
        <LoginPage />
      </Layout>
    )
  }

  return (
    <GetCMS>
      {(cms: TinaCMS) => {
        const isTinaAdminEnabled =
          cms.flags.get('tina-admin') === false ? false : true
        if (isTinaAdminEnabled) {
          const tinaClient: Client = cms.api?.tina
          const collectionWithRouter =
            tinaClient?.schema?.config?.collections.find((x) => {
              return typeof x?.ui?.router === 'function'
            })
          const hasRouter = Boolean(collectionWithRouter)
          return (
            <CheckSchema schemaJson={schemaJson}>
              <Router>
                {/* @ts-ignore */}
                <SetPreviewFlag preview={preview} cms={cms} />
                <Routes>
                  {preview && (
                    <Route
                      path="/~/*"
                      element={
                        <PreviewInner config={config} preview={preview} />
                      }
                    />
                  )}
                  <Route
                    path="graphql"
                    element={
                      <PlainLayout>
                        <Playground />
                      </PlainLayout>
                    }
                  />
                  <Route
                    path="collections/new/:collectionName"
                    element={
                      <DefaultWrapper cms={cms}>
                        <CollectionCreatePage />
                      </DefaultWrapper>
                    }
                  />
                  <Route
<<<<<<< HEAD
                    path="collections/new/:collectionName/:templateName"
=======
                    path="collections/:collectionName/duplicate/*"
                    element={
                      <DefaultWrapper cms={cms}>
                        <CollectionDuplicatePage />
                      </DefaultWrapper>
                    }
                  />
                  <Route
                    path="collections/:collectionName/:templateName/new"
>>>>>>> a7dd4631
                    element={
                      <DefaultWrapper cms={cms}>
                        <CollectionCreatePage />
                      </DefaultWrapper>
                    }
                  />
                  <Route
                    path="collections/new/:collectionName/:templateName/~/*"
                    element={
                      <DefaultWrapper cms={cms}>
                        <CollectionCreatePage />
                      </DefaultWrapper>
                    }
                  />
                  <Route
                    path="collections/new/:collectionName/~/*"
                    element={
                      <DefaultWrapper cms={cms}>
                        <CollectionCreatePage />
                      </DefaultWrapper>
                    }
                  />
                  <Route
                    path="collections/edit/:collectionName/*"
                    element={
                      <DefaultWrapper cms={cms}>
                        <CollectionUpdatePage />
                      </DefaultWrapper>
                    }
                  />
                  <Route
                    path="collections/:collectionName/*"
                    element={
                      <DefaultWrapper cms={cms}>
                        <CollectionListPage />
                      </DefaultWrapper>
                    }
                  />
                  <Route
                    path="screens/:screenName"
                    element={
                      <DefaultWrapper cms={cms}>
                        <ScreenPage />
                      </DefaultWrapper>
                    }
                  />
                  <Route
                    path="logout"
                    element={
                      <DefaultWrapper cms={cms}>
                        <LogoutRedirect />
                      </DefaultWrapper>
                    }
                  />
                  <Route
                    path="/"
                    element={
                      <MaybeRedirectToPreview redirect={!!preview && hasRouter}>
                        <DefaultWrapper cms={cms}>
                          <DashboardPage />
                        </DefaultWrapper>
                      </MaybeRedirectToPreview>
                    }
                  />
                </Routes>
              </Router>
            </CheckSchema>
          )
        } else {
          return (
            <Layout>
              <Router>
                <Routes>
                  <Route path="logout" element={<LogoutPage />} />
                  <Route path="/" element={<Redirect />} />
                </Routes>
              </Router>
            </Layout>
          )
        }
      }}
    </GetCMS>
  )
}

const DefaultWrapper = ({
  cms,
  children,
}: {
  cms: TinaCMS
  children: React.ReactNode
}) => {
  return (
    <Layout>
      <div className="flex items-stretch h-screen overflow-hidden">
        <Sidebar cms={cms} />
        <div className="flex-1 relative">{children}</div>
      </div>
    </Layout>
  )
}

/**
 * FIXME: This still hides modal popups most of the time
 */
const PlainLayout = ({ children }: { children: any }) => {
  return (
    <div
      style={{
        position: 'fixed',
        top: 0,
        left: 0,
        width: '100%',
        height: '100%',
        overflow: 'auto',
        background: '#F6F6F9',
        fontFamily: "'Inter', sans-serif",
        zIndex: 9999,
      }}
    >
      {children}
    </div>
  )
}<|MERGE_RESOLUTION|>--- conflicted
+++ resolved
@@ -198,19 +198,15 @@
                     }
                   />
                   <Route
-<<<<<<< HEAD
+                    path="collections/:collectionName/duplicate/*"
+                    element={
+                      <DefaultWrapper cms={cms}>
+                        <CollectionDuplicatePage />
+                      </DefaultWrapper>
+                    }
+                  />
+                  <Route
                     path="collections/new/:collectionName/:templateName"
-=======
-                    path="collections/:collectionName/duplicate/*"
-                    element={
-                      <DefaultWrapper cms={cms}>
-                        <CollectionDuplicatePage />
-                      </DefaultWrapper>
-                    }
-                  />
-                  <Route
-                    path="collections/:collectionName/:templateName/new"
->>>>>>> a7dd4631
                     element={
                       <DefaultWrapper cms={cms}>
                         <CollectionCreatePage />
