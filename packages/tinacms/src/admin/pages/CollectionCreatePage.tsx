--- conflicted
+++ resolved
@@ -124,22 +124,14 @@
   )
 }
 
-<<<<<<< HEAD
-const RenderForm = ({
-=======
 export const RenderForm = ({
->>>>>>> a7dd4631
   cms,
   collection,
+  folder,
   templateName,
   mutationInfo,
-<<<<<<< HEAD
-  folder,
-}) => {
-=======
   customDefaults,
 }: any) => {
->>>>>>> a7dd4631
   const navigate = useNavigate()
   const [formIsPristine, setFormIsPristine] = useState(true)
   const schema: TinaSchema | undefined = cms.api.tina.schema
