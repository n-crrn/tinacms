--- conflicted
+++ resolved
@@ -75,33 +75,18 @@
                 form={editingForm as any}
                 setEditingForm={setEditingForm as any}
               />
-<<<<<<< HEAD
-              {editingForm &&
-                (editingForm.fields.length ? (
-                  <FieldsWrapper>
+              <FormBody>
+                {editingForm &&
+                  (editingForm.fields.length ? (
                     <FieldsBuilder
                       form={editingForm}
                       fields={editingForm.fields}
                     />
-                  </FieldsWrapper>
-                ) : (
-                  <NoFieldsPlaceholder />
-                ))}
-              <FormsFooter>
-                <SaveButton onClick={() => handleSubmit()} disabled={pristine}>
-                  Save
-                </SaveButton>
-=======
-              <FormBody>
-                {editingForm &&
-                  (editingForm.fields.length ? (
-                    <FieldsBuilder form={editingForm} />
                   ) : (
                     <NoFieldsPlaceholder />
                   ))}
               </FormBody>
               <FormFooter>
->>>>>>> bb9b6993
                 {editingForm.actions.length > 0 && (
                   <ActionsMenu actions={editingForm.actions} />
                 )}
