--- conflicted
+++ resolved
@@ -36,20 +36,14 @@
 }
 
 export const Wysiwyg = styled(
-<<<<<<< HEAD
-  ({ input, plugins, sticky, format, imageProps, ...styleProps }: any) => {
-    const theme = React.useContext(ThemeContext) || {}
-=======
   ({
     input,
     plugins,
     sticky,
     format,
-    upload,
-    previewUrl,
+    imageProps,
     ...styleProps
   }: WysiwygProps) => {
->>>>>>> 40eb2ff4
     const { elRef: prosemirrorEl, editorView, translator } = useProsemirror(
       input,
       ALL_PLUGINS,
