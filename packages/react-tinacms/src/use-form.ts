--- conflicted
+++ resolved
@@ -116,13 +116,9 @@
  *
  * This hook is useful when the form must be kept in sync with the data source.
  */
-<<<<<<< HEAD
 function useUpdateFormValues(values: any, form?: Form) {
-=======
-function updateFormValues(values: any, form?: Form) {
->>>>>>> c1c9dafb
   React.useEffect(() => {
     if (!form || typeof values === 'undefined') return
     form.updateValues(values)
   }, [form, values])
-}
+}