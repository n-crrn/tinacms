{
  "name": "@tinacms/react-sidebar",
<<<<<<< HEAD
  "version": "0.1.1-alpha.0",
=======
  "version": "0.1.1",
>>>>>>> bdfaa061
  "main": "build/index.js",
  "types": "build/index.d.ts",
  "license": "Apache-2.0",
  "files": [
    "build"
  ],
  "keywords": [
    "tinacms",
    "cms",
    "react",
    "forms"
  ],
  "bugs": {
    "url": "https://github.com/tinacms/tinacms/issues"
  },
  "repository": {
    "type": "git",
    "url": "https://github.com/tinacms/tinacms.git",
    "directory": "packages/@tinacms/react-sidebar"
  },
  "scripts": {
    "test": "jest --passWithNoTests",
    "watch": "tinacms-scripts watch",
    "dev": "tinacms-scripts dev",
    "build": "tinacms-scripts build",
    "docs": "npx typedoc"
  },
  "dependencies": {
    "@tinacms/core": "^0.7.4",
<<<<<<< HEAD
    "@tinacms/form-builder": "^0.3.2-alpha.0",
    "@tinacms/forms": "^0.4.0",
    "@tinacms/icons": "^0.9.0-alpha.0",
    "@tinacms/react-core": "^0.2.11-alpha.0",
    "@tinacms/react-forms": "^0.1.2-alpha.0",
    "@tinacms/react-modals": "^0.1.2-alpha.0",
    "@tinacms/react-screens": "^0.1.1-alpha.0",
    "@tinacms/styles": "^0.2.9",
    "react-dismissible": "^1.1.5"
=======
    "@tinacms/forms": "^0.4.0",
    "react-dismissible": "^1.1.5"
  },
  "devDependencies": {
    "@tinacms/form-builder": "^0.3.1",
    "@tinacms/icons": "^0.8.0",
    "@tinacms/react-core": "^0.2.10",
    "@tinacms/react-forms": "^0.1.1",
    "@tinacms/react-modals": "^0.1.1",
    "@tinacms/react-screens": "^0.1.0",
    "@tinacms/scripts": "^0.1.13",
    "@tinacms/styles": "^0.4.1"
>>>>>>> bdfaa061
  },
  "peerDependencies": {
    "@tinacms/form-builder": ">=0.3",
    "@tinacms/icons": ">=0.8",
    "@tinacms/react-core": ">=0.2.10",
    "@tinacms/react-forms": ">=0.1",
    "@tinacms/react-modals": ">=0.1",
    "@tinacms/react-screens": ">=0.1",
    "@tinacms/styles": ">=0.4",
    "prop-types": ">15",
    "react": ">=16.8",
    "styled-components": ">=4.1"
  }
}<|MERGE_RESOLUTION|>--- conflicted
+++ resolved
@@ -1,10 +1,6 @@
 {
   "name": "@tinacms/react-sidebar",
-<<<<<<< HEAD
-  "version": "0.1.1-alpha.0",
-=======
   "version": "0.1.1",
->>>>>>> bdfaa061
   "main": "build/index.js",
   "types": "build/index.d.ts",
   "license": "Apache-2.0",
@@ -34,17 +30,6 @@
   },
   "dependencies": {
     "@tinacms/core": "^0.7.4",
-<<<<<<< HEAD
-    "@tinacms/form-builder": "^0.3.2-alpha.0",
-    "@tinacms/forms": "^0.4.0",
-    "@tinacms/icons": "^0.9.0-alpha.0",
-    "@tinacms/react-core": "^0.2.11-alpha.0",
-    "@tinacms/react-forms": "^0.1.2-alpha.0",
-    "@tinacms/react-modals": "^0.1.2-alpha.0",
-    "@tinacms/react-screens": "^0.1.1-alpha.0",
-    "@tinacms/styles": "^0.2.9",
-    "react-dismissible": "^1.1.5"
-=======
     "@tinacms/forms": "^0.4.0",
     "react-dismissible": "^1.1.5"
   },
@@ -57,7 +42,6 @@
     "@tinacms/react-screens": "^0.1.0",
     "@tinacms/scripts": "^0.1.13",
     "@tinacms/styles": "^0.4.1"
->>>>>>> bdfaa061
   },
   "peerDependencies": {
     "@tinacms/form-builder": ">=0.3",
