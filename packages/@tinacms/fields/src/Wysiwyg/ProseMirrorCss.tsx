/**

Copyright 2019 Forestry.io Inc

Licensed under the Apache License, Version 2.0 (the "License");
you may not use this file except in compliance with the License.
You may obtain a copy of the License at

    http://www.apache.org/licenses/LICENSE-2.0

Unless required by applicable law or agreed to in writing, software
distributed under the License is distributed on an "AS IS" BASIS,
WITHOUT WARRANTIES OR CONDITIONS OF ANY KIND, either express or implied.
See the License for the specific language governing permissions and
limitations under the License.

*/

import { css } from 'styled-components'

const proseMirrorTableStyles = `
  /* START: copied from https://github.com/ProseMirror/prosemirror-tables/blob/master/style/tables.css */
  .ProseMirror .tableWrapper {
    overflow-x: auto;
  }
  .ProseMirror table {
    border-collapse: collapse;
    table-layout: fixed;
    width: 100%;
    overflow: hidden;
  }
  .ProseMirror td,
  .ProseMirror th {
    vertical-align: top;
    box-sizing: border-box;
    position: relative;
  }
  .ProseMirror .column-resize-handle {
    position: absolute;
    right: -2px;
    top: 0;
    bottom: 0;
    width: 4px;
    z-index: 20;
    background-color: #adf;
    pointer-events: none;
  }
  .ProseMirror.resize-cursor {
    cursor: ew-resize;
    cursor: col-resize;
  }
  /* Give selected cells a blue overlay */
  .ProseMirror .selectedCell:after {
    z-index: 2;
    position: absolute;
    content: '';
    left: 0;
    right: 0;
    top: 0;
    bottom: 0;
    background: rgba(200, 200, 255, 0.4);
    pointer-events: none;
  }
  /* END: copied from https://github.com/ProseMirror/prosemirror-tables/blob/master/style/tables.css */
  .ProseMirror table {
<<<<<<< HEAD
    margin: 0 5px;
    width: calc(100% - 10px);
    overflow: visible;
=======
    display: inline-table;
    margin: 10px;
    overflow: visible;
    width: calc(100% - 20px);
>>>>>>> 6d000068
  }
  .ProseMirror th {
    background-color: #f0f1f3;
  }
  .ProseMirror table td,
  .ProseMirror table th {
    border: 1px solid #c1c7cd;
    padding: 10px 4px;
  }
  .ProseMirror .tina_table_header_ext_top {
    background: #f0f1f3;
    border-left: 1px solid #c1c7cd;
    border-right: 1px solid #c1c7cd;
    border-top: 1px solid #c1c7cd;
    position: absolute;
    left: -1px;
<<<<<<< HEAD
    height: 10px;
    width: 100%;
    transform: translate(0px, -22px);
=======
    top: -1px;
    height: 10px;
    width: calc(100% + 2px);
    transform: translate(0px, -100%);
  }
  .ProseMirror .tina_table_header_ext_left {
    background: #f0f1f3;
    border-left: 1px solid #c1c7cd;
    border-bottom: 1px solid #c1c7cd;
    border-top: 1px solid #c1c7cd;
    position: absolute;
    height: calc(100% + 2px);
    width: 10px;
    left: -1px;
    top: -1px;
    transform: translate(-100%, 0);
  }
  .ProseMirror .tina_table_header_ext_top_left {
    background: #f0f1f3;
    border-left: 1px solid #c1c7cd;
    border-top: 1px solid #c1c7cd;
    position: absolute;
    top: -1px;
    left: -1px;
    height: 10px;
    width: 10px;
    transform: translate(-100%, -100%);
>>>>>>> 6d000068
  }
`

export const ProseMirrorCss = css`
  .ProseMirror .tinacms-image-wrapper {
    display: inline-block;
    margin: 1em 0;
  }

  ${proseMirrorTableStyles}
`<|MERGE_RESOLUTION|>--- conflicted
+++ resolved
@@ -63,16 +63,10 @@
   }
   /* END: copied from https://github.com/ProseMirror/prosemirror-tables/blob/master/style/tables.css */
   .ProseMirror table {
-<<<<<<< HEAD
-    margin: 0 5px;
-    width: calc(100% - 10px);
-    overflow: visible;
-=======
     display: inline-table;
     margin: 10px;
     overflow: visible;
     width: calc(100% - 20px);
->>>>>>> 6d000068
   }
   .ProseMirror th {
     background-color: #f0f1f3;
@@ -89,11 +83,6 @@
     border-top: 1px solid #c1c7cd;
     position: absolute;
     left: -1px;
-<<<<<<< HEAD
-    height: 10px;
-    width: 100%;
-    transform: translate(0px, -22px);
-=======
     top: -1px;
     height: 10px;
     width: calc(100% + 2px);
@@ -121,7 +110,6 @@
     height: 10px;
     width: 10px;
     transform: translate(-100%, -100%);
->>>>>>> 6d000068
   }
 `
 
