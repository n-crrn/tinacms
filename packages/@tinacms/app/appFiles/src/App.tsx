/**
Copyright 2021 Forestry.io Holdings, Inc.
Licensed under the Apache License, Version 2.0 (the "License");
you may not use this file except in compliance with the License.
You may obtain a copy of the License at
    http://www.apache.org/licenses/LICENSE-2.0
Unless required by applicable law or agreed to in writing, software
distributed under the License is distributed on an "AS IS" BASIS,
WITHOUT WARRANTIES OR CONDITIONS OF ANY KIND, either express or implied.
See the License for the specific language governing permissions and
limitations under the License.
*/

import React from 'react'
import TinaCMS, { TinaAdmin, useCMS } from 'tinacms'
import { TinaEditProvider, useEditState } from 'tinacms/dist/edit-state'
import { Preview } from './preview'

// TODO: Resolve this to local file in tsconfig.json
// @ts-expect-error
import config from 'TINA_IMPORT'

const SetPreview = ({ outputFolder }: { outputFolder: string }) => {
  const cms = useCMS()
  cms.flags.set('tina-preview', outputFolder)
  return null
}

export const TinaAdminWrapper = () => {
  return (
<<<<<<< HEAD
    // @ts-ignore JSX element type 'TinaCMS' does not have any construct or call signatures.ts(2604)
    <TinaCMS {...config}>
      <SetPreview outputFolder={config.build.outputFolder} />
      <TinaAdmin preview={<Preview {...config} />} />
=======
    <TinaCMS {...config} client={{ apiUrl: __API_URL__ }}>
      <TinaAdmin />
>>>>>>> 238c5587
    </TinaCMS>
  )
}

const GoToEdit = () => {
  const { setEdit } = useEditState()
  setEdit(true)
  return <div>Going into edit mode</div>
}

function App() {
  return (
    <TinaEditProvider editMode={<TinaAdminWrapper />}>
      <GoToEdit />
    </TinaEditProvider>
  )
}
export default App<|MERGE_RESOLUTION|>--- conflicted
+++ resolved
@@ -28,15 +28,10 @@
 
 export const TinaAdminWrapper = () => {
   return (
-<<<<<<< HEAD
     // @ts-ignore JSX element type 'TinaCMS' does not have any construct or call signatures.ts(2604)
-    <TinaCMS {...config}>
+     <TinaCMS {...config} client={{ apiUrl: __API_URL__ }}>
       <SetPreview outputFolder={config.build.outputFolder} />
       <TinaAdmin preview={<Preview {...config} />} />
-=======
-    <TinaCMS {...config} client={{ apiUrl: __API_URL__ }}>
-      <TinaAdmin />
->>>>>>> 238c5587
     </TinaCMS>
   )
 }
