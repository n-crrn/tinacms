--- conflicted
+++ resolved
@@ -29,15 +29,8 @@
     "tailwindcss": "^3.2.7",
     "tinacms": "workspace:*",
     "typescript": "^4.6.4",
-<<<<<<< HEAD
     "vite": "3.1.8",
     "webfontloader": "1.6.28",
-    "xstate": "4.32.1",
     "zod": "^3.14.3"
-=======
-    "@monaco-editor/react": "4.4.5",
-    "monaco-editor": "0.31.0",
-    "webfontloader": "1.6.28"
->>>>>>> 48d2d13f
   }
 }