--- conflicted
+++ resolved
@@ -1,10 +1,6 @@
 {
   "name": "@tinacms/react-core",
-<<<<<<< HEAD
-  "version": "0.3.1",
-=======
   "version": "0.3.2",
->>>>>>> b7c949ac
   "license": "Apache-2.0",
   "main": "build/index.js",
   "types": "build/index.d.ts",
@@ -25,11 +21,7 @@
   },
   "dependencies": {
     "@tinacms/core": "^0.10.0",
-<<<<<<< HEAD
-    "@tinacms/forms": "^0.6.1"
-=======
     "@tinacms/forms": "^0.6.2"
->>>>>>> b7c949ac
   },
   "peerDependencies": {
     "react": ">=16.8"
