--- conflicted
+++ resolved
@@ -1,10 +1,6 @@
 {
   "name": "@tinacms/git-client",
-<<<<<<< HEAD
-  "version": "0.6.6-alpha.0",
-=======
   "version": "0.6.6",
->>>>>>> bdfaa061
   "main": "build/index.js",
   "types": "build/index.d.ts",
   "license": "Apache-2.0",
@@ -34,11 +30,7 @@
   },
   "devDependencies": {
     "@tinacms/scripts": "^0.1.13",
-<<<<<<< HEAD
     "tinacms": "^0.19.0-alpha.0"
-=======
-    "tinacms": "^0.18.4"
->>>>>>> bdfaa061
   },
   "peerDependencies": {
     "tinacms": ">=0.15"
