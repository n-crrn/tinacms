const supportedFileTypes = [
  'text/*',
  'application/pdf',
  'application/octet-stream',
  'application/json',
  'application/ld+json',
  'application/vnd.ms-excel',
  'application/vnd.openxmlformats-officedocument.spreadsheetml.sheet',
  'application/msword',
  'application/vnd.openxmlformats-officedocument.wordprocessingml.document',
  'image/*',
]
export const DEFAULT_MEDIA_UPLOAD_TYPES = supportedFileTypes.join(',')

export const dropzoneAcceptFromString = (str: string) => {
  return Object.assign(
    {},
    ...(str || DEFAULT_MEDIA_UPLOAD_TYPES).split(',').map((x) => ({ [x]: [] }))
  )
}

export const isImage = (filename: string): boolean => {
  // http://stackoverflow.com/questions/10473185/regex-javascript-image-file-extension
<<<<<<< HEAD
  return /\.(gif|jpg|jpeg|tiff|png|svg|webp)$/i.test(filename)
}

export const absoluteImgURL = (str: string) => {
  if (str.startsWith('http')) return str
  return `${window.location.origin}${str}`
=======
  // (\?.*)? is to match query strings (like from tina cloud)
  return /\.(gif|jpg|jpeg|tiff|png|svg|webp)(\?.*)?$/i.test(filename)
>>>>>>> 74324685
}<|MERGE_RESOLUTION|>--- conflicted
+++ resolved
@@ -21,15 +21,11 @@
 
 export const isImage = (filename: string): boolean => {
   // http://stackoverflow.com/questions/10473185/regex-javascript-image-file-extension
-<<<<<<< HEAD
-  return /\.(gif|jpg|jpeg|tiff|png|svg|webp)$/i.test(filename)
+  // (\?.*)? is to match query strings (like from tina cloud)
+  return /\.(gif|jpg|jpeg|tiff|png|svg|webp)(\?.*)?$/i.test(filename)
 }
 
 export const absoluteImgURL = (str: string) => {
   if (str.startsWith('http')) return str
   return `${window.location.origin}${str}`
-=======
-  // (\?.*)? is to match query strings (like from tina cloud)
-  return /\.(gif|jpg|jpeg|tiff|png|svg|webp)(\?.*)?$/i.test(filename)
->>>>>>> 74324685
 }