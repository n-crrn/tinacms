--- conflicted
+++ resolved
@@ -28,19 +28,8 @@
   fields: Field[]
 }
 
-const InnerField = ({ field, form }) => {
+export function FieldsBuilder({ form, fields }: FieldsBuilderProps) {
   const cms = useCMS()
-<<<<<<< HEAD
-
-  /**
-   * We double-render form builders for some reason which reults in useMemo not working here
-   */
-  React.useEffect(() => {
-    form.mutators.setFieldData(field.name, {
-      tinaField: field,
-    })
-  }, [form, field])
-=======
 
   // re-build fields when new field plugins are registered
   const [fieldPlugins, setFieldPlugins] = React.useState<FieldPlugin[]>([])
@@ -54,19 +43,19 @@
   return (
     // @ts-ignore FIXME twind
     <FieldsGroup>
-      {fields.map((field: Field) => {
-        if (field.component === null) return null
+      {fields.map((field: Field) => (
+        <InnerField field={field} form={form} fieldPlugins={fieldPlugins} />
+      ))}
+    </FieldsGroup>
+  )
+}
 
-        const plugin = fieldPlugins.find(
-          (plugin: FieldPlugin) => plugin.name === field.component
-        )
->>>>>>> bcef2f64
-
+const InnerField = ({ field, form, fieldPlugins }) => {
   if (field.component === null) return null
 
-  const plugin = cms.plugins
-    .findOrCreateMap<FieldPlugin>('field')
-    .find(field.component as string)
+  const plugin = fieldPlugins.find(
+    (plugin: FieldPlugin) => plugin.name === field.component
+  )
 
   let type: string | undefined
   if (plugin && plugin.type) {
@@ -139,17 +128,6 @@
   )
 }
 
-export function FieldsBuilder({ form, fields }: FieldsBuilderProps) {
-  return (
-    // @ts-ignore FIXME twind
-    <FieldsGroup>
-      {fields.map((field: Field) => {
-        return <InnerField form={form} field={field} />
-      })}
-    </FieldsGroup>
-  )
-}
-
 export const FieldsGroup = styled.div<{ padding: boolean }>`
   position: relative;
   display: block;
