/**



*/

import { Handlers, toMarkdown, defaultHandlers } from 'mdast-util-to-markdown'
import { text } from 'mdast-util-to-markdown/lib/handle/text'
import {
  mdxJsxToMarkdown,
  MdxJsxTextElement,
  MdxJsxFlowElement,
} from 'mdast-util-mdx-jsx'
<<<<<<< HEAD
import { stringifyMDX as stringifyMDXNext } from '../next'
import type { RichTypeInner } from '@tinacms/schema-tools'
=======
import type { RichTextType } from '@tinacms/schema-tools'
>>>>>>> f800f953
import type * as Md from 'mdast'
import type * as Plate from '../parse/plate'
import { eat } from './marks'
import { stringifyProps } from './acorn'
import { directiveToMarkdown } from '../extensions/tina-shortcodes/to-markdown'
import { stringifyShortcode } from './stringifyShortcode'

declare module 'mdast' {
  interface StaticPhrasingContentMap {
    mdxJsxTextElement: MdxJsxTextElement
  }
  interface PhrasingContentMap {
    mdxJsxTextElement: MdxJsxTextElement
  }

  interface BlockContentMap {
    mdxJsxFlowElement: MdxJsxFlowElement
  }
  interface ContentMap {
    mdxJsxFlowElement: MdxJsxFlowElement
  }
}

export const stringifyMDX = (
  value: Plate.RootElement,
  field: RichTextType,
  imageCallback: (url: string) => string
) => {
  if (field.parser?.type === 'markdown') {
    return stringifyMDXNext(value, field, imageCallback)
  }
  if (!value) {
    return
  }
  if (typeof value === 'string') {
    throw new Error('Expected an object to stringify, but received a string')
  }
  if (value?.children[0]) {
    if (value?.children[0].type === 'invalid_markdown') {
      return value.children[0].value
    }
  }
  const tree = rootElement(value, field, imageCallback)
  const res = toTinaMarkdown(tree, field)
  const templatesWithMatchers = field.templates?.filter(
    (template) => template.match
  )
  let preprocessedString = res
  templatesWithMatchers?.forEach((template) => {
    if (typeof template === 'string') {
      throw new Error('Global templates are not supported')
    }
    if (template.match) {
      preprocessedString = stringifyShortcode(preprocessedString, template)
    }
  })
  return preprocessedString
}

export type Pattern = {
  start: string
  end: string
  name: string
  templateName: string
  type: 'block' | 'leaf'
}

export const toTinaMarkdown = (tree: Md.Root, field: RichTextType) => {
  const patterns: Pattern[] = []
  field.templates?.forEach((template) => {
    if (typeof template === 'string') {
      return
    }
    if (template && template.match) {
      const pattern = template.match as Pattern
      pattern.templateName = template.name
      patterns.push(pattern)
    }
  })
  /**
   *
   * Escaping elements which we can't accound for (eg. `<`) is usually good. But when the rich-text other tooling
   * is responsible for parsing markdown, and Tina's only job is to provide a rich-text editor, we need to avoid
   * escaping so things like shortcodes continue to work (eg. '{{<' would become '{{\<').
   *
   * We can probably be more fine-grained with this, but for now, if you've provided a `match` property on your
   * templates, we're assuming you'll need to escape
   *
   */
  // @ts-ignore
  const handlers: Handlers = {}
  handlers['text'] = (node, parent, context, safeOptions) => {
    // Empty spaces before/after strings
    context.unsafe = context.unsafe.filter((unsafeItem) => {
      if (
        unsafeItem.character === ' ' &&
        unsafeItem.inConstruct === 'phrasing'
      ) {
        return false
      }
      return true
    })
    if (field.parser?.type === 'markdown') {
      if (field.parser.skipEscaping === 'all') {
        return node.value
      }
      if (field.parser.skipEscaping === 'html') {
        // Remove this character from the unsafe list, and then
        // proceed with the original text handler
        context.unsafe = context.unsafe.filter((unsafeItem) => {
          if (unsafeItem.character === '<') {
            return false
          }
          return true
        })
      }
    }
    return text(node, parent, context, safeOptions)
  }
  return toMarkdown(tree, {
    extensions: [directiveToMarkdown(patterns), mdxJsxToMarkdown()],
    listItemIndent: 'one',
    handlers,
  })
}

export const rootElement = (
  content: Plate.RootElement,
  field: RichTextType,
  imageCallback: (url: string) => string
): Md.Root => {
  const children: Md.Content[] = []
  content.children?.forEach((child) => {
    const value = blockElement(child, field, imageCallback)
    if (value) {
      children.push(value)
    }
  })
  return {
    type: 'root',
    children,
  }
}

export const blockElement = (
  content: Plate.BlockElement,
  field: RichTextType,
  imageCallback: (url: string) => string
): Md.Content | null => {
  switch (content.type) {
    case 'h1':
    case 'h2':
    case 'h3':
    case 'h4':
    case 'h5':
    case 'h6':
      return {
        type: 'heading',
        // @ts-ignore Type 'number' is not assignable to type '1 | 2 | 3 | 4 | 5 | 6'
        depth: { h1: 1, h2: 2, h3: 3, h4: 4, h5: 5, h6: 6 }[content.type],
        children: eat(content.children, field, imageCallback),
      }
    case 'p':
      // Ignore empty blocks
      if (content.children.length === 1) {
        const onlyChild = content.children[0]
        if (
          onlyChild &&
          // Slate text nodes don't get a `type` property for text nodes
          (onlyChild.type === 'text' || !onlyChild.type) &&
          onlyChild.text === ''
        ) {
          return null
        }
      }
      return {
        type: 'paragraph',
        children: eat(content.children, field, imageCallback),
      }
    case 'code_block':
      return {
        type: 'code',
        lang: content.lang,
        value: content.value,
      }
    case 'mdxJsxFlowElement':
      const { children, attributes, useDirective, directiveType } =
        stringifyProps(content, field, false, imageCallback)
      if (useDirective) {
        const name = content.name
        if (!name) {
          throw new Error(
            `Expective shortcode to have a name but it was not defined`
          )
        }
        const directiveAttributes: Record<string, string> = {}
        attributes?.forEach((att) => {
          if (att.value && typeof att.value === 'string') {
            directiveAttributes[att.name] = att.value
          }
        })
        if (directiveType === 'leaf') {
          return {
            type: 'leafDirective',
            name,
            attributes: directiveAttributes,
            children: [],
          }
        } else {
          return {
            type: 'containerDirective',
            name,
            attributes: directiveAttributes,
            children: children,
          }
        }
      }
      return {
        type: 'mdxJsxFlowElement',
        name: content.name,
        attributes,
        children,
      }
    case 'blockquote':
      return {
        type: 'blockquote',
        children: [
          {
            type: 'paragraph',
            children: eat(content.children, field, imageCallback),
          },
        ],
      }
    case 'hr':
      return {
        type: 'thematicBreak',
      }
    case 'ol':
    case 'ul':
      return {
        type: 'list',
        ordered: content.type === 'ol',
        spread: false,
        children: content.children.map((child) =>
          listItemElement(child, field, imageCallback)
        ),
      }
    case 'html': {
      return {
        type: 'html',
        value: content.value,
      }
    }
    case 'img':
      return {
        type: 'image',
        url: imageCallback(content.url),
        alt: content.alt,
        title: content.caption,
      }
    default:
      throw new Error(`BlockElement: ${content.type} is not yet supported`)
  }
}
const listItemElement = (
  content: Plate.ListItemElement,
  field: RichTextType,
  imageCallback: (url: string) => string
): Md.ListItem => {
  return {
    type: 'listItem',
    // spread is always false since we don't support block elements in list items
    // good explanation of the difference: https://stackoverflow.com/questions/43503528/extra-lines-appearing-between-list-items-in-github-markdown
    spread: false,
    children: content.children.map((child) => {
      if (child.type === 'lic') {
        return {
          type: 'paragraph',
          children: eat(child.children, field, imageCallback),
        }
      }
      return blockContentElement(child, field, imageCallback)
    }),
  }
}
const blockContentElement = (
  content: Plate.BlockElement,
  field: RichTextType,
  imageCallback: (url: string) => string
): Md.BlockContent => {
  switch (content.type) {
    case 'blockquote':
      return {
        type: 'blockquote',
        children: content.children.map((child) =>
          // FIXME: text nodes are probably passed in here by the rich text editor
          // @ts-ignore
          blockContentElement(child, field, imageCallback)
        ),
      }
    case 'p':
      return {
        type: 'paragraph',
        children: eat(content.children, field, imageCallback),
      }
    case 'ol':
    case 'ul':
      return {
        type: 'list',
        ordered: content.type === 'ol',
        spread: false,
        children: content.children.map((child) =>
          listItemElement(child, field, imageCallback)
        ),
      }
    default:
      throw new Error(
        `BlockContentElement: ${content.type} is not yet supported`
      )
  }
}

export type Marks = 'strong' | 'emphasis' | 'inlineCode'

export const getMarks = (content: Plate.InlineElement) => {
  const marks: Marks[] = []
  if (content.type !== 'text') {
    return []
  }
  if (content.bold) {
    marks.push('strong')
  }
  if (content.italic) {
    marks.push('emphasis')
  }
  if (content.code) {
    marks.push('inlineCode')
  }
  return marks
}<|MERGE_RESOLUTION|>--- conflicted
+++ resolved
@@ -4,19 +4,15 @@
 
 */
 
-import { Handlers, toMarkdown, defaultHandlers } from 'mdast-util-to-markdown'
+import { Handlers, toMarkdown } from 'mdast-util-to-markdown'
 import { text } from 'mdast-util-to-markdown/lib/handle/text'
 import {
   mdxJsxToMarkdown,
   MdxJsxTextElement,
   MdxJsxFlowElement,
 } from 'mdast-util-mdx-jsx'
-<<<<<<< HEAD
 import { stringifyMDX as stringifyMDXNext } from '../next'
-import type { RichTypeInner } from '@tinacms/schema-tools'
-=======
 import type { RichTextType } from '@tinacms/schema-tools'
->>>>>>> f800f953
 import type * as Md from 'mdast'
 import type * as Plate from '../parse/plate'
 import { eat } from './marks'
