--- conflicted
+++ resolved
@@ -50,12 +50,8 @@
     description: "Don't regenerate config on file changes",
   })
   noSDK = Option.Boolean('--noSDK', false, {
-<<<<<<< HEAD
-    description: "DEPRECATED - Don't generate the generated client SDK",
-=======
     description:
       "DEPRECATED - This should now be set in the config at client.skip = true'. Don't generate the generated client SDK",
->>>>>>> cd0f727b
   })
   noTelemetry = Option.Boolean('--noTelemetry', false, {
     description: 'Disable anonymous telemetry that is collected',
@@ -92,11 +88,7 @@
     }
     if (this.noSDK) {
       logger.warn(
-<<<<<<< HEAD
-        '--noSDK has been deprecated, and will be unsupported in a future release. This should be set in the config at config.skip = true'
-=======
         '--noSDK has been deprecated, and will be unsupported in a future release. This should be set in the config at client.skip = true'
->>>>>>> cd0f727b
       )
     }
     const configManager = new ConfigManager({
