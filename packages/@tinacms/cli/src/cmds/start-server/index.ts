/**
 Copyright 2021 Forestry.io Holdings, Inc.
 Licensed under the Apache License, Version 2.0 (the "License");
 you may not use this file except in compliance with the License.
 You may obtain a copy of the License at
 http://www.apache.org/licenses/LICENSE-2.0
 Unless required by applicable law or agreed to in writing, software
 distributed under the License is distributed on an "AS IS" BASIS,
 WITHOUT WARRANTIES OR CONDITIONS OF ANY KIND, either express or implied.
 See the License for the specific language governing permissions and
 limitations under the License.
 */

import path from 'path'
import chalk from 'chalk'
import chokidar from 'chokidar'

import { Telemetry } from '@tinacms/metrics'

import { AsyncLock } from './lock'
import { dangerText } from '../../utils/theme'
import { handleServerErrors } from './errors'
import { logger } from '../../logger'
import type { Bridge, Database } from '@tinacms/graphql'
import { buildAdmin, ConfigBuilder } from '../../buildTina'

const buildLock = new AsyncLock()
const reBuildLock = new AsyncLock()
interface Options {
  port?: number
  command?: string
  watchFolders?: string[]
  noWatch?: boolean
  noSDK: boolean
  noTelemetry: boolean
  verbose?: boolean
  dev?: boolean
  local: boolean
}

const gqlPackageFile = require.resolve('@tinacms/graphql')

export async function startServer(
  ctx: {
    builder: ConfigBuilder
    rootPath: string
    database: Database
    bridge: Bridge
    usingTs: boolean
  },
  next,
  {
    port = 4001,
    noWatch,
    noSDK,
    noTelemetry,
    watchFolders,
    verbose,
    dev,
  }: Options
) {
  buildLock.disable()
  reBuildLock.disable()

  const rootPath = ctx.rootPath as string
  const t = new Telemetry({ disabled: Boolean(noTelemetry) })
  t.submitRecord({
    event: {
      name: 'tinacms:cli:server:start:invoke',
    },
  })
  const bridge: Bridge = ctx.bridge
  const database: Database = ctx.database

  // This is only false for tina-cloud media stores
  const shouldBuild = bridge.supportsBuilding()

  let ready = false

  const state = {
    server: null,
    sockets: [],
  }

  let isReady = false

  const beforeBuild = async () => {
    // Wait for the lock to be disabled
    await buildLock.promise
    // Enable the lock so that no two builds can happen at once
    buildLock.enable()
  }
  const afterBuild = async () => {
    // Disable the lock so a new build can run
    buildLock.disable()
  }

  const start = async () => {
    // we do not want to start the server while the schema is building
    await buildLock.promise

    // hold the lock
    buildLock.enable()
    try {
      const s = require('./server')
      state.server = await s.default(database)

      state.server.listen(port, () => {
        const altairUrl = `http://localhost:${port}/altair/`
        const cmsUrl = ctx.schema?.config?.build
          ? `[your-development-url]/${ctx.schema.config.build.outputFolder}/index.html`
          : `[your-development-url]/admin`
        if (verbose)
          logger.info(`Started Filesystem GraphQL server on port: ${port}`)
        logger.info(
          `Visit the GraphQL playground at ${chalk.underline.blueBright(
            altairUrl
          )}\nor`
        )
        logger.info(`Enter the CMS at ${chalk.underline.blueBright(cmsUrl)} \n`)
      })
      state.server.on('error', function (e) {
        if (e.code === 'EADDRINUSE') {
          logger.error(dangerText(`Port 4001 already in use`))
          process.exit()
        }
        throw e
      })
      state.server.on('connection', (socket) => {
        state.sockets.push(socket)
      })
    } catch (error) {
      throw error
    } finally {
      // let go of the lock
      buildLock.disable()
    }
  }

  const restart = async () => {
    return new Promise((resolve, reject) => {
      logger.info('restarting local server...')
      delete require.cache[gqlPackageFile]

      state.sockets.forEach((socket) => {
        if (socket.destroyed === false) {
          socket.destroy()
        }
      })
      state.sockets = []
      state.server.close(async () => {
        logger.info('Server closed')
        start()
          .then((x) => resolve(x))
          .catch((err) => reject(err))
      })
    })
  }

  const build = async () => {
    try {
      await beforeBuild()
      const { schema, graphQLSchema, tinaSchema } = await ctx.builder.build({
        rootPath: ctx.rootPath,
        dev,
        verbose,
      })

      await ctx.builder.genTypedClient({
        compiledSchema: schema,
        local: true,
        noSDK,
        verbose,
        usingTs: ctx.usingTs,
      })
      await ctx.database.indexContent({ graphQLSchema, tinaSchema })

      await buildAdmin({
        local: true,
        rootPath: ctx.rootPath,
        schema,
      })
    } catch (error) {
      throw error
    } finally {
      await afterBuild()
    }
  }

  const foldersToWatch = (watchFolders || []).map((x) => path.join(rootPath, x))
  if (!noWatch && !process.env.CI) {
    chokidar
      .watch(
        [
          ...foldersToWatch,
          `${rootPath}/.tina/**/*.{ts,gql,graphql,js,tsx,jsx}`,
          gqlPackageFile,
        ],
        {
          ignored: [
            '**/node_modules/**/*',
            '**/.next/**/*',
            `${path.resolve(rootPath)}/.tina/__generated__/**/*`,
          ],
        }
      )
      .on('ready', async () => {
        if (verbose) console.log('Generating Tina config')
        try {
          if (shouldBuild) {
<<<<<<< HEAD
            await build({
              bridge,
              ctx,
              database,
              store,
              dev,
              buildFrontend: true,
              isomorphicGitBridge,
              local: true,
              noSDK,
              noWatch,
              verbose,
              beforeBuild,
              afterBuild,
            })
=======
            await build()
>>>>>>> 0058797c
          }
          ready = true
          isReady = true
          await start()
          next()
        } catch (e) {
          handleServerErrors(e)
          // FIXME: make this a debug flag
          console.log(e)
          process.exit(0)
        }
      })
      .on('all', async () => {
        if (ready) {
          await reBuildLock.promise
          // hold the rebuild lock
          reBuildLock.enable()
          logger.info('Tina change detected, regenerating config')
          try {
            if (shouldBuild) {
<<<<<<< HEAD
              await build({
                bridge,
                ctx,
                database,
                store,
                dev,
                buildFrontend: true,
                isomorphicGitBridge,
                local: true,
                noSDK,
                noWatch,
                verbose,
                beforeBuild,
                afterBuild,
              })
=======
              await build()
>>>>>>> 0058797c
            }
            if (isReady) {
              await restart()
            }
          } catch (e) {
            handleServerErrors(e)
            t.submitRecord({
              event: {
                name: 'tinacms:cli:server:error',
                errorMessage: e.message,
              },
            })
          } finally {
            reBuildLock.disable()
          }
        }
      })
  } else {
    if (process.env.CI) {
      logger.info('Detected CI environment, omitting watch commands...')
    }
    if (shouldBuild) {
<<<<<<< HEAD
      await build({
        bridge,
        ctx,
        database,
        store,
        dev,
        isomorphicGitBridge,
        local: true,
        buildFrontend: true,
        noSDK,
        noWatch,
        verbose,
        beforeBuild,
        afterBuild,
      })
=======
      await build()
>>>>>>> 0058797c
    }
    await start()
    next()
  }
}<|MERGE_RESOLUTION|>--- conflicted
+++ resolved
@@ -208,25 +208,7 @@
         if (verbose) console.log('Generating Tina config')
         try {
           if (shouldBuild) {
-<<<<<<< HEAD
-            await build({
-              bridge,
-              ctx,
-              database,
-              store,
-              dev,
-              buildFrontend: true,
-              isomorphicGitBridge,
-              local: true,
-              noSDK,
-              noWatch,
-              verbose,
-              beforeBuild,
-              afterBuild,
-            })
-=======
             await build()
->>>>>>> 0058797c
           }
           ready = true
           isReady = true
@@ -247,25 +229,7 @@
           logger.info('Tina change detected, regenerating config')
           try {
             if (shouldBuild) {
-<<<<<<< HEAD
-              await build({
-                bridge,
-                ctx,
-                database,
-                store,
-                dev,
-                buildFrontend: true,
-                isomorphicGitBridge,
-                local: true,
-                noSDK,
-                noWatch,
-                verbose,
-                beforeBuild,
-                afterBuild,
-              })
-=======
               await build()
->>>>>>> 0058797c
             }
             if (isReady) {
               await restart()
@@ -288,25 +252,7 @@
       logger.info('Detected CI environment, omitting watch commands...')
     }
     if (shouldBuild) {
-<<<<<<< HEAD
-      await build({
-        bridge,
-        ctx,
-        database,
-        store,
-        dev,
-        isomorphicGitBridge,
-        local: true,
-        buildFrontend: true,
-        noSDK,
-        noWatch,
-        verbose,
-        beforeBuild,
-        afterBuild,
-      })
-=======
       await build()
->>>>>>> 0058797c
     }
     await start()
     next()
