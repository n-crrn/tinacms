--- conflicted
+++ resolved
@@ -166,8 +166,7 @@
     }
   }
 
-<<<<<<< HEAD
-  async list(options: ListOptions): Promise<MediaList> {
+  async list(options: MediaListOptions): Promise<MediaList> {
     try {
       this.events.dispatch({ type: 'media:list:start', ...options })
       const media = await this.store.list(options)
@@ -177,10 +176,6 @@
       this.events.dispatch({ type: 'media:list:failure', ...options, error })
       throw error
     }
-=======
-  list(options: MediaListOptions): Promise<MediaList> {
-    return this.store.list(options)
->>>>>>> bf60631e
   }
 }
 
