--- conflicted
+++ resolved
@@ -22,11 +22,6 @@
     "tinacms": ">=0.11"
   },
   "devDependencies": {
-<<<<<<< HEAD
-    "tinacms": "^0.12.1-alpha.1"
-=======
-    "@types/jest": "^24.0.25",
     "tinacms": "^0.12.1"
->>>>>>> c9651540
   }
 }