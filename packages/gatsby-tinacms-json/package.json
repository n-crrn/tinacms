{
  "name": "gatsby-tinacms-json",
<<<<<<< HEAD
  "version": "0.8.18-alpha.0",
=======
  "version": "0.8.18",
>>>>>>> bdfaa061
  "main": "index.js",
  "types": "src/index.d.ts",
  "license": "Apache-2.0",
  "files": [
    "src",
    "index.js",
    "gatsby-node.js"
  ],
  "keywords": [
    "tinacms",
    "cms",
    "gastby",
    "json",
    "react"
  ],
  "bugs": {
    "url": "https://github.com/tinacms/tinacms/issues"
  },
  "repository": {
    "type": "git",
    "url": "https://github.com/tinacms/tinacms.git",
    "directory": "packages/gatsby-tinacms-json"
  },
  "scripts": {
    "watch": "tinacms-scripts watch",
    "build": "tinacms-scripts build",
    "dev": "tinacms-scripts dev",
    "test": "jest --passWithNoTests",
    "docs": "npx typedoc"
  },
  "devDependencies": {
    "@tinacms/scripts": "^0.1.13",
<<<<<<< HEAD
    "gatsby-tinacms-git": "^0.4.7-alpha.0",
    "tinacms": "^0.19.0-alpha.0"
=======
    "gatsby-tinacms-git": "^0.4.7",
    "tinacms": "^0.18.4"
>>>>>>> bdfaa061
  },
  "dependencies": {
    "slash": "^3.0.0"
  },
  "peerDependencies": {
    "gatsby": ">=2.15",
    "gatsby-tinacms-git": ">=0.4.2",
    "react": ">=16.8",
    "tinacms": ">=0.11"
  }
}<|MERGE_RESOLUTION|>--- conflicted
+++ resolved
@@ -1,10 +1,6 @@
 {
   "name": "gatsby-tinacms-json",
-<<<<<<< HEAD
-  "version": "0.8.18-alpha.0",
-=======
   "version": "0.8.18",
->>>>>>> bdfaa061
   "main": "index.js",
   "types": "src/index.d.ts",
   "license": "Apache-2.0",
@@ -37,13 +33,8 @@
   },
   "devDependencies": {
     "@tinacms/scripts": "^0.1.13",
-<<<<<<< HEAD
-    "gatsby-tinacms-git": "^0.4.7-alpha.0",
-    "tinacms": "^0.19.0-alpha.0"
-=======
     "gatsby-tinacms-git": "^0.4.7",
     "tinacms": "^0.18.4"
->>>>>>> bdfaa061
   },
   "dependencies": {
     "slash": "^3.0.0"
