--- conflicted
+++ resolved
@@ -1,6 +1,2 @@
 # Default Owner
-<<<<<<< HEAD
-* @tinacms/maintainers 
-=======
 * @tinacms/maintainers
->>>>>>> 902ee3e8
