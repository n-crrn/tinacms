{
  "name": "tina-cloud-starter",
<<<<<<< HEAD
  "version": "0.2.0",
=======
  "version": "0.2.3",
>>>>>>> b4e6a661
  "private": true,
  "scripts": {
    "dev": "yarn tinacms server:start -c \"next dev --port 3001\"",
    "build": "yarn tinacms server:start -c \"next build\"",
    "start": "yarn tinacms server:start -c \"next start\""
  },
  "devDependencies": {
    "@svgr/webpack": "^5.5.0",
    "@tinacms/cli": "workspace:*",
    "@types/js-cookie": "^2.2.6",
    "@types/node": "^13.13.1",
    "@types/react": "17.0.2",
    "@types/styled-components": "^5.1.3",
    "autoprefixer": "^10.2.6",
    "postcss": "^8.3.5",
    "postcss-import": "^14.0.2",
    "postcss-nesting": "^8.0.1",
    "tailwindcss": "^2.2.4"
  },
  "dependencies": {
    "@headlessui/react": "^1.3.0",
    "@tailwindcss/typography": "^0.4.1",
    "@tinacms/auth": "workspace:*",
    "@types/mdast": "^3.0.10",
    "date-fns": "^2.23.0",
    "mdast": "^3.0.0",
    "mdx": "^0.3.1",
    "next": "10.0.5",
    "next-svgr": "^0.0.2",
    "next-tinacms-cloudinary": "workspace:*",
    "react": "17.0.2",
    "react-dom": "17.0.2",
    "react-icons": "^4.2.0",
    "react-is": "^17.0.2",
    "react-markdown": "^5.0.3",
    "react-tinacms-editor": "workspace:*",
    "remark": "^14.0.1",
    "remark-mdx": "next",
    "remark-parse": "^10.0.0",
    "remark-slate": "^1.8.0",
    "slate": "^0.65.3",
    "slate-react": "^0.65.3",
    "styled-components": "^5.1.3",
    "styled-jsx": "^3.2.5",
    "tinacms": "workspace:*",
    "typescript": "^3.8.3",
    "unified": "^10.1.0"
  },
  "resolutions": {
    "final-form": "4.20.1"
  }
}<|MERGE_RESOLUTION|>--- conflicted
+++ resolved
@@ -1,10 +1,6 @@
 {
   "name": "tina-cloud-starter",
-<<<<<<< HEAD
-  "version": "0.2.0",
-=======
   "version": "0.2.3",
->>>>>>> b4e6a661
   "private": true,
   "scripts": {
     "dev": "yarn tinacms server:start -c \"next dev --port 3001\"",
