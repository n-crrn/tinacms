{
  "name": "root",
  "private": true,
  "workspaces": [
    "packages/@tinacms/*",
    "examples/*",
    "experimental-examples/*",
    "packages/[^@]*"
  ],
  "scripts": {
    "build": "yarn buildBuilder && yarn workspaces foreach --topological-dev --no-private run g:echo | cat > topologicalDeps.txt && yarn workspace @tinacms/scripts build:all",
    "watch": "yarn build && yarn workspace @tinacms/scripts watch:all",
    "buildBuilder": "yarn workspace @tinacms/scripts build",
    "test": "yarn workspaces foreach --no-private -vip run test",
    "nuke": "yarn workspaces foreach --no-private -vip run g:nuke",
    "types": "yarn workspaces foreach --topological-dev --no-private -vip run types",
    "g:echo": "echo $INIT_CWD",
    "g:nuke": "cd $INIT_CWD && yarn exec rm -rf dist && echo \"cleaned\"",
    "version": "yarn changeset version --ignore tina-cloud-starter --ignore tina-tailwind-sidebar-demo --ignore starter-basic",
    "version:snapshot": "yarn changeset version --snapshot --ignore tina-cloud-starter --ignore tina-tailwind-sidebar-demo --ignore starter-basic",
    "publish": "yarn workspaces foreach --no-private --verbose npm publish --tolerate-republish --access public",
    "publish:dev": "yarn workspaces foreach --no-private --verbose npm publish --tolerate-republish --tag dev --access public",
    "publish:beta": "yarn workspaces foreach --no-private --verbose npm publish --tolerate-republish --tag beta --access public",
    "push-tags": "changeset tag && git push --follow-tags",
    "lint": "eslint \"./packages/**/*{.ts,.tsx}\"",
    "swapDeps": "yarn workspaces foreach --include tina-cloud-starter --include tina-tailwind-sidebar-demo --include starter-basic run g:swap",
<<<<<<< HEAD
    "cypress:open": "cypress open",
    "g:swap": "cd $INIT_CWD && yarn node ../../scripts/transformDeps.js"
=======
    "g:swap": "cd $INIT_CWD && yarn node ../../scripts/transformDeps.js",
    "g:test-run-bin": "yarn workspace create-tina-app run test-run-bin -- --dir=$INIT_CWD"
>>>>>>> d3a9d70d
  },
  "dependencies": {
    "@changesets/cli": "2.18.0",
    "@typescript-eslint/eslint-plugin": "^2.3.0",
    "@typescript-eslint/parser": "^2.3.0",
    "@yarnpkg/pnpify": "^2.0.0-rc.20",
    "cypress": "^9.1.0",
    "danger": "^10.6.4",
    "eslint": "^6.8.0",
    "eslint-config-prettier": "^6.3.0",
    "eslint-plugin-react": "^7.14.3",
    "eslint-plugin-react-hooks": "^2.0.1",
    "typescript": "^3.8.3",
    "workspace": "^0.0.1-preview.1"
  }
}<|MERGE_RESOLUTION|>--- conflicted
+++ resolved
@@ -24,13 +24,9 @@
     "push-tags": "changeset tag && git push --follow-tags",
     "lint": "eslint \"./packages/**/*{.ts,.tsx}\"",
     "swapDeps": "yarn workspaces foreach --include tina-cloud-starter --include tina-tailwind-sidebar-demo --include starter-basic run g:swap",
-<<<<<<< HEAD
     "cypress:open": "cypress open",
-    "g:swap": "cd $INIT_CWD && yarn node ../../scripts/transformDeps.js"
-=======
     "g:swap": "cd $INIT_CWD && yarn node ../../scripts/transformDeps.js",
     "g:test-run-bin": "yarn workspace create-tina-app run test-run-bin -- --dir=$INIT_CWD"
->>>>>>> d3a9d70d
   },
   "dependencies": {
     "@changesets/cli": "2.18.0",
