--- conflicted
+++ resolved
@@ -3,12 +3,7 @@
   "version": "0.1.0",
   "private": true,
   "scripts": {
-<<<<<<< HEAD
-    "dev": "yarn tinacms server:start -c \"next dev\" --noTelemetry --dev",
-    "dev-data": "yarn tinacms server:start -c \"next dev\" --experimentalData --noTelemetry --dev",
-=======
-    "dev": "yarn tinacms server:start -c \"next dev\" --experimentalData --noTelemetry",
->>>>>>> 11b770e9
+    "dev": "yarn tinacms server:start -c \"next dev\" --experimentalData --noTelemetry --dev",
     "build": "tinacms server:start -c \"next build\"",
     "start": "tinacms server:start -c \"next start\"",
     "export": "npm run build && next export"
