{
  "name": "@tinacms/starter",
  "version": "0.1.0",
  "private": true,
  "scripts": {
    "dev": "tinacms dev --noTelemetry -c \"next dev\"",
    "build": "tinacms dev --noWatch  --noTelemetry -c\"next build\"",
<<<<<<< HEAD
    "start": "tinacms dev --noWatch  --noTelemetry -c\"next start\"",
    "dev:audit": "tinacms audit"
=======
    "build:prod": "tinacms build && next build",
    "start": "tinacms dev --noWatch  --noTelemetry -c\"next start\""
>>>>>>> 38c1fdff
  },
  "devDependencies": {
    "@svgr/webpack": "^6.2.1",
    "@tinacms/cli": "workspace:*",
    "@types/js-cookie": "^3.0.0",
    "@types/node": "^16.11.7",
    "@types/react": "^17.0.35",
    "@types/styled-components": "^5.1.15",
    "autoprefixer": "^10.4.0",
    "postcss": "^8.3.11",
    "postcss-import": "^14.0.2",
    "postcss-nesting": "^10.1.0",
    "tailwindcss": "^2.2.19"
  },
  "dependencies": {
    "@headlessui/react": "^1.5.0",
    "@tailwindcss/typography": "^0.4.1",
    "@tinacms/auth": "workspace:*",
    "date-fns": "^2.23.0",
    "next": "^11.0.4",
    "next-svgr": "^0.0.2",
    "next-tinacms-cloudinary": "workspace:*",
    "react": "17.0.2",
    "react-dom": "^17.0.2",
    "react-icons": "^4.2.0",
    "react-is": "^17.0.2",
    "styled-components": "^5.1.3",
    "styled-jsx": "^3.2.5",
    "tinacms": "workspace:*",
    "typescript": "4.3.5"
  },
  "resolutions": {
    "final-form": "4.20.1",
    "@headlessui/react": "1.4.4"
  }
}<|MERGE_RESOLUTION|>--- conflicted
+++ resolved
@@ -5,13 +5,9 @@
   "scripts": {
     "dev": "tinacms dev --noTelemetry -c \"next dev\"",
     "build": "tinacms dev --noWatch  --noTelemetry -c\"next build\"",
-<<<<<<< HEAD
     "start": "tinacms dev --noWatch  --noTelemetry -c\"next start\"",
-    "dev:audit": "tinacms audit"
-=======
-    "build:prod": "tinacms build && next build",
-    "start": "tinacms dev --noWatch  --noTelemetry -c\"next start\""
->>>>>>> 38c1fdff
+    "dev:audit": "tinacms audit",
+    "build:prod": "tinacms build && next build"
   },
   "devDependencies": {
     "@svgr/webpack": "^6.2.1",
