{
  "kind": "Document",
  "definitions": [
    {
      "kind": "ScalarTypeDefinition",
      "name": {
        "kind": "Name",
        "value": "Reference"
      },
      "description": {
        "kind": "StringValue",
        "value": "References another document, used as a foreign key"
      },
      "directives": []
    },
    {
      "kind": "ScalarTypeDefinition",
      "name": {
        "kind": "Name",
        "value": "JSON"
      },
      "description": {
        "kind": "StringValue",
        "value": ""
      },
      "directives": []
    },
    {
      "kind": "ObjectTypeDefinition",
      "interfaces": [],
      "directives": [],
      "name": {
        "kind": "Name",
        "value": "SystemInfo"
      },
      "fields": [
        {
          "kind": "FieldDefinition",
          "name": {
            "kind": "Name",
            "value": "filename"
          },
          "arguments": [],
          "type": {
            "kind": "NonNullType",
            "type": {
              "kind": "NamedType",
              "name": {
                "kind": "Name",
                "value": "String"
              }
            }
          }
        },
        {
          "kind": "FieldDefinition",
          "name": {
            "kind": "Name",
            "value": "basename"
          },
          "arguments": [],
          "type": {
            "kind": "NonNullType",
            "type": {
              "kind": "NamedType",
              "name": {
                "kind": "Name",
                "value": "String"
              }
            }
          }
        },
        {
          "kind": "FieldDefinition",
          "name": {
            "kind": "Name",
            "value": "breadcrumbs"
          },
          "arguments": [
            {
              "kind": "InputValueDefinition",
              "name": {
                "kind": "Name",
                "value": "excludeExtension"
              },
              "type": {
                "kind": "NamedType",
                "name": {
                  "kind": "Name",
                  "value": "Boolean"
                }
              }
            }
          ],
          "type": {
            "kind": "NonNullType",
            "type": {
              "kind": "ListType",
              "type": {
                "kind": "NonNullType",
                "type": {
                  "kind": "NamedType",
                  "name": {
                    "kind": "Name",
                    "value": "String"
                  }
                }
              }
            }
          }
        },
        {
          "kind": "FieldDefinition",
          "name": {
            "kind": "Name",
            "value": "path"
          },
          "arguments": [],
          "type": {
            "kind": "NonNullType",
            "type": {
              "kind": "NamedType",
              "name": {
                "kind": "Name",
                "value": "String"
              }
            }
          }
        },
        {
          "kind": "FieldDefinition",
          "name": {
            "kind": "Name",
            "value": "relativePath"
          },
          "arguments": [],
          "type": {
            "kind": "NonNullType",
            "type": {
              "kind": "NamedType",
              "name": {
                "kind": "Name",
                "value": "String"
              }
            }
          }
        },
        {
          "kind": "FieldDefinition",
          "name": {
            "kind": "Name",
            "value": "extension"
          },
          "arguments": [],
          "type": {
            "kind": "NonNullType",
            "type": {
              "kind": "NamedType",
              "name": {
                "kind": "Name",
                "value": "String"
              }
            }
          }
        },
        {
          "kind": "FieldDefinition",
          "name": {
            "kind": "Name",
            "value": "template"
          },
          "arguments": [],
          "type": {
            "kind": "NonNullType",
            "type": {
              "kind": "NamedType",
              "name": {
                "kind": "Name",
                "value": "String"
              }
            }
          }
        },
        {
          "kind": "FieldDefinition",
          "name": {
            "kind": "Name",
            "value": "collection"
          },
          "arguments": [],
          "type": {
            "kind": "NonNullType",
            "type": {
              "kind": "NamedType",
              "name": {
                "kind": "Name",
                "value": "Collection"
              }
            }
          }
        }
      ]
    },
    {
      "kind": "ObjectTypeDefinition",
      "interfaces": [],
      "directives": [],
      "name": {
        "kind": "Name",
        "value": "PageInfo"
      },
      "fields": [
        {
          "kind": "FieldDefinition",
          "name": {
            "kind": "Name",
            "value": "hasPreviousPage"
          },
          "arguments": [],
          "type": {
            "kind": "NonNullType",
            "type": {
              "kind": "NamedType",
              "name": {
                "kind": "Name",
                "value": "Boolean"
              }
            }
          }
        },
        {
          "kind": "FieldDefinition",
          "name": {
            "kind": "Name",
            "value": "hasNextPage"
          },
          "arguments": [],
          "type": {
            "kind": "NonNullType",
            "type": {
              "kind": "NamedType",
              "name": {
                "kind": "Name",
                "value": "Boolean"
              }
            }
          }
        },
        {
          "kind": "FieldDefinition",
          "name": {
            "kind": "Name",
            "value": "startCursor"
          },
          "arguments": [],
          "type": {
            "kind": "NonNullType",
            "type": {
              "kind": "NamedType",
              "name": {
                "kind": "Name",
                "value": "String"
              }
            }
          }
        },
        {
          "kind": "FieldDefinition",
          "name": {
            "kind": "Name",
            "value": "endCursor"
          },
          "arguments": [],
          "type": {
            "kind": "NonNullType",
            "type": {
              "kind": "NamedType",
              "name": {
                "kind": "Name",
                "value": "String"
              }
            }
          }
        }
      ]
    },
    {
      "kind": "InterfaceTypeDefinition",
      "description": {
        "kind": "StringValue",
        "value": ""
      },
      "name": {
        "kind": "Name",
        "value": "Node"
      },
      "interfaces": [],
      "directives": [],
      "fields": [
        {
          "kind": "FieldDefinition",
          "name": {
            "kind": "Name",
            "value": "id"
          },
          "arguments": [],
          "type": {
            "kind": "NonNullType",
            "type": {
              "kind": "NamedType",
              "name": {
                "kind": "Name",
                "value": "ID"
              }
            }
          }
        }
      ]
    },
    {
      "kind": "InterfaceTypeDefinition",
      "description": {
        "kind": "StringValue",
        "value": ""
      },
      "name": {
        "kind": "Name",
        "value": "Document"
      },
      "interfaces": [],
      "directives": [],
      "fields": [
        {
          "kind": "FieldDefinition",
          "name": {
            "kind": "Name",
            "value": "sys"
          },
          "arguments": [],
          "type": {
            "kind": "NamedType",
            "name": {
              "kind": "Name",
              "value": "SystemInfo"
            }
          }
        },
        {
          "kind": "FieldDefinition",
          "name": {
            "kind": "Name",
            "value": "id"
          },
          "arguments": [],
          "type": {
            "kind": "NonNullType",
            "type": {
              "kind": "NamedType",
              "name": {
                "kind": "Name",
                "value": "ID"
              }
            }
          }
        },
        {
          "kind": "FieldDefinition",
          "name": {
            "kind": "Name",
            "value": "form"
          },
          "arguments": [],
          "type": {
            "kind": "NonNullType",
            "type": {
              "kind": "NamedType",
              "name": {
                "kind": "Name",
                "value": "JSON"
              }
            }
          }
        },
        {
          "kind": "FieldDefinition",
          "name": {
            "kind": "Name",
            "value": "values"
          },
          "arguments": [],
          "type": {
            "kind": "NonNullType",
            "type": {
              "kind": "NamedType",
              "name": {
                "kind": "Name",
                "value": "JSON"
              }
            }
          }
        }
      ]
    },
    {
      "kind": "InterfaceTypeDefinition",
      "description": {
        "kind": "StringValue",
        "value": "A relay-compliant pagination connection"
      },
      "name": {
        "kind": "Name",
        "value": "Connection"
      },
      "interfaces": [],
      "directives": [],
      "fields": [
        {
          "kind": "FieldDefinition",
          "name": {
            "kind": "Name",
            "value": "totalCount"
          },
          "arguments": [],
          "type": {
            "kind": "NonNullType",
            "type": {
              "kind": "NamedType",
              "name": {
                "kind": "Name",
                "value": "Float"
              }
            }
          }
        }
      ]
    },
    {
      "kind": "ObjectTypeDefinition",
      "interfaces": [],
      "directives": [],
      "name": {
        "kind": "Name",
        "value": "Query"
      },
      "fields": [
        {
          "kind": "FieldDefinition",
          "name": {
            "kind": "Name",
            "value": "getCollection"
          },
          "arguments": [
            {
              "kind": "InputValueDefinition",
              "name": {
                "kind": "Name",
                "value": "collection"
              },
              "type": {
                "kind": "NamedType",
                "name": {
                  "kind": "Name",
                  "value": "String"
                }
              }
            }
          ],
          "type": {
            "kind": "NonNullType",
            "type": {
              "kind": "NamedType",
              "name": {
                "kind": "Name",
                "value": "Collection"
              }
            }
          }
        },
        {
          "kind": "FieldDefinition",
          "name": {
            "kind": "Name",
            "value": "getCollections"
          },
          "arguments": [],
          "type": {
            "kind": "NonNullType",
            "type": {
              "kind": "ListType",
              "type": {
                "kind": "NonNullType",
                "type": {
                  "kind": "NamedType",
                  "name": {
                    "kind": "Name",
                    "value": "Collection"
                  }
                }
              }
            }
          }
        },
        {
          "kind": "FieldDefinition",
          "name": {
            "kind": "Name",
            "value": "node"
          },
          "arguments": [
            {
              "kind": "InputValueDefinition",
              "name": {
                "kind": "Name",
                "value": "id"
              },
              "type": {
                "kind": "NamedType",
                "name": {
                  "kind": "Name",
                  "value": "String"
                }
              }
            }
          ],
          "type": {
            "kind": "NonNullType",
            "type": {
              "kind": "NamedType",
              "name": {
                "kind": "Name",
                "value": "Node"
              }
            }
          }
        },
        {
          "kind": "FieldDefinition",
          "name": {
            "kind": "Name",
            "value": "getDocument"
          },
          "arguments": [
            {
              "kind": "InputValueDefinition",
              "name": {
                "kind": "Name",
                "value": "collection"
              },
              "type": {
                "kind": "NamedType",
                "name": {
                  "kind": "Name",
                  "value": "String"
                }
              }
            },
            {
              "kind": "InputValueDefinition",
              "name": {
                "kind": "Name",
                "value": "relativePath"
              },
              "type": {
                "kind": "NamedType",
                "name": {
                  "kind": "Name",
                  "value": "String"
                }
              }
            }
          ],
          "type": {
            "kind": "NonNullType",
            "type": {
              "kind": "NamedType",
              "name": {
                "kind": "Name",
                "value": "DocumentNode"
              }
            }
          }
        },
        {
          "kind": "FieldDefinition",
          "name": {
            "kind": "Name",
            "value": "getDocumentList"
          },
          "arguments": [
            {
              "kind": "InputValueDefinition",
              "name": {
                "kind": "Name",
                "value": "before"
              },
              "type": {
                "kind": "NamedType",
                "name": {
                  "kind": "Name",
                  "value": "String"
                }
              }
            },
            {
              "kind": "InputValueDefinition",
              "name": {
                "kind": "Name",
                "value": "after"
              },
              "type": {
                "kind": "NamedType",
                "name": {
                  "kind": "Name",
                  "value": "String"
                }
              }
            },
            {
              "kind": "InputValueDefinition",
              "name": {
                "kind": "Name",
                "value": "first"
              },
              "type": {
                "kind": "NamedType",
                "name": {
                  "kind": "Name",
                  "value": "Float"
                }
              }
            },
            {
              "kind": "InputValueDefinition",
              "name": {
                "kind": "Name",
                "value": "last"
              },
              "type": {
                "kind": "NamedType",
                "name": {
                  "kind": "Name",
                  "value": "Float"
                }
              }
            },
            {
              "kind": "InputValueDefinition",
              "name": {
                "kind": "Name",
                "value": "filter"
              },
              "type": {
                "kind": "NamedType",
                "name": {
                  "kind": "Name",
                  "value": "DocumentFilter"
                }
              }
            }
          ],
          "type": {
            "kind": "NonNullType",
            "type": {
              "kind": "NamedType",
              "name": {
                "kind": "Name",
                "value": "DocumentConnection"
              }
            }
          }
        },
        {
          "kind": "FieldDefinition",
          "name": {
            "kind": "Name",
            "value": "getDocumentFields"
          },
          "arguments": [],
          "type": {
            "kind": "NonNullType",
            "type": {
              "kind": "NamedType",
              "name": {
                "kind": "Name",
                "value": "JSON"
              }
            }
          }
        },
        {
          "kind": "FieldDefinition",
          "name": {
            "kind": "Name",
            "value": "getPostsDocument"
          },
          "arguments": [
            {
              "kind": "InputValueDefinition",
              "name": {
                "kind": "Name",
                "value": "relativePath"
              },
              "type": {
                "kind": "NamedType",
                "name": {
                  "kind": "Name",
                  "value": "String"
                }
              }
            }
          ],
          "type": {
            "kind": "NonNullType",
            "type": {
              "kind": "NamedType",
              "name": {
                "kind": "Name",
                "value": "PostsDocument"
              }
            }
          }
        },
        {
          "kind": "FieldDefinition",
          "name": {
            "kind": "Name",
            "value": "getPostsList"
          },
          "arguments": [
            {
              "kind": "InputValueDefinition",
              "name": {
                "kind": "Name",
                "value": "before"
              },
              "type": {
                "kind": "NamedType",
                "name": {
                  "kind": "Name",
                  "value": "String"
                }
              }
            },
            {
              "kind": "InputValueDefinition",
              "name": {
                "kind": "Name",
                "value": "after"
              },
              "type": {
                "kind": "NamedType",
                "name": {
                  "kind": "Name",
                  "value": "String"
                }
              }
            },
            {
              "kind": "InputValueDefinition",
              "name": {
                "kind": "Name",
                "value": "first"
              },
              "type": {
                "kind": "NamedType",
                "name": {
                  "kind": "Name",
                  "value": "Float"
                }
              }
            },
            {
              "kind": "InputValueDefinition",
              "name": {
                "kind": "Name",
                "value": "last"
              },
              "type": {
                "kind": "NamedType",
                "name": {
                  "kind": "Name",
                  "value": "Float"
                }
              }
            },
            {
              "kind": "InputValueDefinition",
              "name": {
                "kind": "Name",
                "value": "filter"
              },
              "type": {
                "kind": "NamedType",
                "name": {
                  "kind": "Name",
                  "value": "PostsFilter"
                }
              }
            }
          ],
          "type": {
            "kind": "NonNullType",
            "type": {
              "kind": "NamedType",
              "name": {
                "kind": "Name",
                "value": "PostsConnection"
              }
            }
          }
        },
        {
          "kind": "FieldDefinition",
          "name": {
            "kind": "Name",
            "value": "getGlobalDocument"
          },
          "arguments": [
            {
              "kind": "InputValueDefinition",
              "name": {
                "kind": "Name",
                "value": "relativePath"
              },
              "type": {
                "kind": "NamedType",
                "name": {
                  "kind": "Name",
                  "value": "String"
                }
              }
            }
          ],
          "type": {
            "kind": "NonNullType",
            "type": {
              "kind": "NamedType",
              "name": {
                "kind": "Name",
                "value": "GlobalDocument"
              }
            }
          }
        },
        {
          "kind": "FieldDefinition",
          "name": {
            "kind": "Name",
            "value": "getGlobalList"
          },
          "arguments": [
            {
              "kind": "InputValueDefinition",
              "name": {
                "kind": "Name",
                "value": "before"
              },
              "type": {
                "kind": "NamedType",
                "name": {
                  "kind": "Name",
                  "value": "String"
                }
              }
            },
            {
              "kind": "InputValueDefinition",
              "name": {
                "kind": "Name",
                "value": "after"
              },
              "type": {
                "kind": "NamedType",
                "name": {
                  "kind": "Name",
                  "value": "String"
                }
              }
            },
            {
              "kind": "InputValueDefinition",
              "name": {
                "kind": "Name",
                "value": "first"
              },
              "type": {
                "kind": "NamedType",
                "name": {
                  "kind": "Name",
                  "value": "Float"
                }
              }
            },
            {
              "kind": "InputValueDefinition",
              "name": {
                "kind": "Name",
                "value": "last"
              },
              "type": {
                "kind": "NamedType",
                "name": {
                  "kind": "Name",
                  "value": "Float"
                }
              }
            },
            {
              "kind": "InputValueDefinition",
              "name": {
                "kind": "Name",
                "value": "filter"
              },
              "type": {
                "kind": "NamedType",
                "name": {
                  "kind": "Name",
                  "value": "GlobalFilter"
                }
              }
            }
          ],
          "type": {
            "kind": "NonNullType",
            "type": {
              "kind": "NamedType",
              "name": {
                "kind": "Name",
                "value": "GlobalConnection"
              }
            }
          }
        },
        {
          "kind": "FieldDefinition",
          "name": {
            "kind": "Name",
            "value": "getAuthorsDocument"
          },
          "arguments": [
            {
              "kind": "InputValueDefinition",
              "name": {
                "kind": "Name",
                "value": "relativePath"
              },
              "type": {
                "kind": "NamedType",
                "name": {
                  "kind": "Name",
                  "value": "String"
                }
              }
            }
          ],
          "type": {
            "kind": "NonNullType",
            "type": {
              "kind": "NamedType",
              "name": {
                "kind": "Name",
                "value": "AuthorsDocument"
              }
            }
          }
        },
        {
          "kind": "FieldDefinition",
          "name": {
            "kind": "Name",
            "value": "getAuthorsList"
          },
          "arguments": [
            {
              "kind": "InputValueDefinition",
              "name": {
                "kind": "Name",
                "value": "before"
              },
              "type": {
                "kind": "NamedType",
                "name": {
                  "kind": "Name",
                  "value": "String"
                }
              }
            },
            {
              "kind": "InputValueDefinition",
              "name": {
                "kind": "Name",
                "value": "after"
              },
              "type": {
                "kind": "NamedType",
                "name": {
                  "kind": "Name",
                  "value": "String"
                }
              }
            },
            {
              "kind": "InputValueDefinition",
              "name": {
                "kind": "Name",
                "value": "first"
              },
              "type": {
                "kind": "NamedType",
                "name": {
                  "kind": "Name",
                  "value": "Float"
                }
              }
            },
            {
              "kind": "InputValueDefinition",
              "name": {
                "kind": "Name",
                "value": "last"
              },
              "type": {
                "kind": "NamedType",
                "name": {
                  "kind": "Name",
                  "value": "Float"
                }
              }
            },
            {
              "kind": "InputValueDefinition",
              "name": {
                "kind": "Name",
                "value": "filter"
              },
              "type": {
                "kind": "NamedType",
                "name": {
                  "kind": "Name",
                  "value": "AuthorsFilter"
                }
              }
            }
          ],
          "type": {
            "kind": "NonNullType",
            "type": {
              "kind": "NamedType",
              "name": {
                "kind": "Name",
                "value": "AuthorsConnection"
              }
            }
          }
        },
        {
          "kind": "FieldDefinition",
          "name": {
            "kind": "Name",
            "value": "getPagesDocument"
          },
          "arguments": [
            {
              "kind": "InputValueDefinition",
              "name": {
                "kind": "Name",
                "value": "relativePath"
              },
              "type": {
                "kind": "NamedType",
                "name": {
                  "kind": "Name",
                  "value": "String"
                }
              }
            }
          ],
          "type": {
            "kind": "NonNullType",
            "type": {
              "kind": "NamedType",
              "name": {
                "kind": "Name",
                "value": "PagesDocument"
              }
            }
          }
        },
        {
          "kind": "FieldDefinition",
          "name": {
            "kind": "Name",
            "value": "getPagesList"
          },
          "arguments": [
            {
              "kind": "InputValueDefinition",
              "name": {
                "kind": "Name",
                "value": "before"
              },
              "type": {
                "kind": "NamedType",
                "name": {
                  "kind": "Name",
                  "value": "String"
                }
              }
            },
            {
              "kind": "InputValueDefinition",
              "name": {
                "kind": "Name",
                "value": "after"
              },
              "type": {
                "kind": "NamedType",
                "name": {
                  "kind": "Name",
                  "value": "String"
                }
              }
            },
            {
              "kind": "InputValueDefinition",
              "name": {
                "kind": "Name",
                "value": "first"
              },
              "type": {
                "kind": "NamedType",
                "name": {
                  "kind": "Name",
                  "value": "Float"
                }
              }
            },
            {
              "kind": "InputValueDefinition",
              "name": {
                "kind": "Name",
                "value": "last"
              },
              "type": {
                "kind": "NamedType",
                "name": {
                  "kind": "Name",
                  "value": "Float"
                }
              }
            },
            {
              "kind": "InputValueDefinition",
              "name": {
                "kind": "Name",
                "value": "filter"
              },
              "type": {
                "kind": "NamedType",
                "name": {
                  "kind": "Name",
                  "value": "PagesFilter"
                }
              }
            }
          ],
          "type": {
            "kind": "NonNullType",
            "type": {
              "kind": "NamedType",
              "name": {
                "kind": "Name",
                "value": "PagesConnection"
              }
            }
          }
        }
      ]
    },
    {
      "kind": "InputObjectTypeDefinition",
      "name": {
        "kind": "Name",
        "value": "StringFilter"
      },
      "fields": [
        {
          "kind": "InputValueDefinition",
          "name": {
            "kind": "Name",
            "value": "startsWith"
          },
          "type": {
            "kind": "NamedType",
            "name": {
              "kind": "Name",
              "value": "String"
            }
          }
        },
        {
          "kind": "InputValueDefinition",
          "name": {
            "kind": "Name",
            "value": "eq"
          },
          "type": {
            "kind": "NamedType",
            "name": {
              "kind": "Name",
              "value": "String"
            }
          }
        },
        {
          "kind": "InputValueDefinition",
          "name": {
            "kind": "Name",
            "value": "exists"
          },
          "type": {
            "kind": "NamedType",
            "name": {
              "kind": "Name",
              "value": "Boolean"
            }
          }
        }
      ]
    },
    {
      "kind": "InputObjectTypeDefinition",
      "name": {
        "kind": "Name",
        "value": "Posts_bodyDateTimeFilter"
      },
      "fields": [
        {
          "kind": "InputValueDefinition",
          "name": {
            "kind": "Name",
            "value": "format"
          },
          "type": {
            "kind": "NamedType",
            "name": {
              "kind": "Name",
              "value": "StringFilter"
            }
          }
        }
      ]
    },
    {
      "kind": "InputObjectTypeDefinition",
      "name": {
        "kind": "Name",
        "value": "RichTextFilter"
      },
      "fields": [
        {
          "kind": "InputValueDefinition",
          "name": {
            "kind": "Name",
            "value": "startsWith"
          },
          "type": {
            "kind": "NamedType",
            "name": {
              "kind": "Name",
              "value": "String"
            }
          }
        },
        {
          "kind": "InputValueDefinition",
          "name": {
            "kind": "Name",
            "value": "eq"
          },
          "type": {
<<<<<<< HEAD
            "kind": "NamedType",
            "name": {
              "kind": "Name",
              "value": "String"
=======
            "kind": "NonNullType",
            "type": {
              "kind": "NamedType",
              "name": {
                "kind": "Name",
                "value": "Float"
              }
>>>>>>> 96d92646
            }
          }
        },
        {
          "kind": "InputValueDefinition",
          "name": {
            "kind": "Name",
            "value": "exists"
          },
          "type": {
            "kind": "NamedType",
            "name": {
              "kind": "Name",
              "value": "Boolean"
            }
          }
        }
      ]
    },
    {
      "kind": "InputObjectTypeDefinition",
      "name": {
        "kind": "Name",
        "value": "Posts_bodyBlockQuoteFilter"
      },
      "fields": [
        {
          "kind": "InputValueDefinition",
          "name": {
            "kind": "Name",
            "value": "children"
          },
          "type": {
            "kind": "NamedType",
            "name": {
              "kind": "Name",
              "value": "RichTextFilter"
            }
          }
        },
        {
          "kind": "InputValueDefinition",
          "name": {
            "kind": "Name",
            "value": "authorName"
          },
          "type": {
            "kind": "NamedType",
            "name": {
              "kind": "Name",
              "value": "StringFilter"
            }
          }
        }
      ]
    },
    {
      "kind": "InputObjectTypeDefinition",
      "name": {
        "kind": "Name",
        "value": "Posts_bodyNewsletterSignupFilter"
      },
      "fields": [
        {
          "kind": "InputValueDefinition",
          "name": {
            "kind": "Name",
            "value": "children"
          },
          "type": {
            "kind": "NamedType",
            "name": {
              "kind": "Name",
              "value": "RichTextFilter"
            }
          }
        },
        {
          "kind": "InputValueDefinition",
          "name": {
            "kind": "Name",
            "value": "placeholder"
          },
          "type": {
            "kind": "NamedType",
            "name": {
              "kind": "Name",
              "value": "StringFilter"
            }
          }
        },
        {
          "kind": "InputValueDefinition",
          "name": {
            "kind": "Name",
            "value": "buttonText"
          },
          "type": {
            "kind": "NamedType",
            "name": {
              "kind": "Name",
              "value": "StringFilter"
            }
          }
        },
        {
          "kind": "InputValueDefinition",
          "name": {
            "kind": "Name",
            "value": "disclaimer"
          },
          "type": {
            "kind": "NamedType",
            "name": {
              "kind": "Name",
              "value": "RichTextFilter"
            }
          }
        }
      ]
    },
    {
      "kind": "InputObjectTypeDefinition",
      "name": {
        "kind": "Name",
        "value": "Posts_bodyFilter"
      },
      "fields": [
        {
          "kind": "InputValueDefinition",
          "name": {
            "kind": "Name",
            "value": "DateTime"
          },
          "type": {
            "kind": "NamedType",
            "name": {
              "kind": "Name",
              "value": "Posts_bodyDateTimeFilter"
            }
          }
        },
        {
          "kind": "InputValueDefinition",
          "name": {
            "kind": "Name",
            "value": "BlockQuote"
          },
          "type": {
            "kind": "NamedType",
            "name": {
              "kind": "Name",
              "value": "Posts_bodyBlockQuoteFilter"
            }
          }
        },
        {
          "kind": "InputValueDefinition",
          "name": {
            "kind": "Name",
            "value": "NewsletterSignup"
          },
          "type": {
            "kind": "NamedType",
            "name": {
              "kind": "Name",
              "value": "Posts_bodyNewsletterSignupFilter"
            }
          }
        }
      ]
    },
    {
      "kind": "InputObjectTypeDefinition",
      "name": {
        "kind": "Name",
        "value": "AuthorsFilter"
      },
      "fields": [
        {
          "kind": "InputValueDefinition",
          "name": {
            "kind": "Name",
            "value": "name"
          },
          "type": {
            "kind": "NamedType",
            "name": {
              "kind": "Name",
              "value": "StringFilter"
            }
          }
        },
        {
          "kind": "InputValueDefinition",
          "name": {
            "kind": "Name",
            "value": "avatar"
          },
          "type": {
            "kind": "NamedType",
            "name": {
              "kind": "Name",
              "value": "StringFilter"
            }
          }
        }
      ]
    },
    {
      "kind": "InputObjectTypeDefinition",
      "name": {
        "kind": "Name",
        "value": "PostsAuthorFilter"
      },
      "fields": [
        {
          "kind": "InputValueDefinition",
          "name": {
            "kind": "Name",
            "value": "authors"
          },
          "type": {
            "kind": "NamedType",
            "name": {
              "kind": "Name",
              "value": "AuthorsFilter"
            }
          }
        }
      ]
    },
    {
      "kind": "InputObjectTypeDefinition",
      "name": {
        "kind": "Name",
        "value": "DatetimeFilter"
      },
      "fields": [
        {
          "kind": "InputValueDefinition",
          "name": {
            "kind": "Name",
            "value": "after"
          },
          "type": {
            "kind": "NamedType",
            "name": {
              "kind": "Name",
              "value": "String"
            }
          }
        },
        {
          "kind": "InputValueDefinition",
          "name": {
            "kind": "Name",
            "value": "before"
          },
          "type": {
            "kind": "NamedType",
            "name": {
              "kind": "Name",
              "value": "String"
            }
          }
        },
        {
          "kind": "InputValueDefinition",
          "name": {
            "kind": "Name",
            "value": "eq"
          },
          "type": {
            "kind": "NamedType",
            "name": {
              "kind": "Name",
              "value": "String"
            }
          }
        },
        {
          "kind": "InputValueDefinition",
          "name": {
            "kind": "Name",
            "value": "exists"
          },
          "type": {
            "kind": "NamedType",
            "name": {
              "kind": "Name",
              "value": "Boolean"
            }
          }
        }
      ]
    },
    {
      "kind": "InputObjectTypeDefinition",
      "name": {
        "kind": "Name",
        "value": "ImageFilter"
      },
      "fields": [
        {
          "kind": "InputValueDefinition",
          "name": {
            "kind": "Name",
            "value": "startsWith"
          },
          "type": {
            "kind": "NamedType",
            "name": {
              "kind": "Name",
              "value": "String"
            }
          }
        },
        {
          "kind": "InputValueDefinition",
          "name": {
            "kind": "Name",
            "value": "eq"
          },
          "type": {
            "kind": "NamedType",
            "name": {
              "kind": "Name",
              "value": "String"
            }
          }
        },
        {
          "kind": "InputValueDefinition",
          "name": {
            "kind": "Name",
            "value": "exists"
          },
          "type": {
            "kind": "NamedType",
            "name": {
              "kind": "Name",
              "value": "Boolean"
            }
          }
        }
      ]
    },
    {
      "kind": "InputObjectTypeDefinition",
      "name": {
        "kind": "Name",
        "value": "PostsFilter"
      },
      "fields": [
        {
          "kind": "InputValueDefinition",
          "name": {
            "kind": "Name",
            "value": "_body"
          },
          "type": {
            "kind": "NamedType",
            "name": {
              "kind": "Name",
              "value": "Posts_bodyFilter"
            }
          }
        },
        {
          "kind": "InputValueDefinition",
          "name": {
            "kind": "Name",
            "value": "title"
          },
          "type": {
            "kind": "NamedType",
            "name": {
              "kind": "Name",
              "value": "StringFilter"
            }
          }
        },
        {
          "kind": "InputValueDefinition",
          "name": {
            "kind": "Name",
            "value": "author"
          },
          "type": {
            "kind": "NamedType",
            "name": {
              "kind": "Name",
              "value": "PostsAuthorFilter"
            }
          }
        },
        {
          "kind": "InputValueDefinition",
          "name": {
            "kind": "Name",
            "value": "date"
          },
          "type": {
            "kind": "NamedType",
            "name": {
              "kind": "Name",
              "value": "DatetimeFilter"
            }
          }
        },
        {
          "kind": "InputValueDefinition",
          "name": {
            "kind": "Name",
            "value": "heroImg"
          },
          "type": {
            "kind": "NamedType",
            "name": {
              "kind": "Name",
              "value": "ImageFilter"
            }
          }
        },
        {
          "kind": "InputValueDefinition",
          "name": {
            "kind": "Name",
            "value": "excerpt"
          },
          "type": {
            "kind": "NamedType",
            "name": {
              "kind": "Name",
              "value": "StringFilter"
            }
          }
        }
      ]
    },
    {
      "kind": "InputObjectTypeDefinition",
      "name": {
        "kind": "Name",
        "value": "GlobalHeaderIconFilter"
      },
      "fields": [
        {
          "kind": "InputValueDefinition",
          "name": {
            "kind": "Name",
            "value": "color"
          },
          "type": {
            "kind": "NamedType",
            "name": {
              "kind": "Name",
              "value": "StringFilter"
            }
          }
        },
        {
          "kind": "InputValueDefinition",
          "name": {
            "kind": "Name",
            "value": "style"
          },
          "type": {
            "kind": "NamedType",
            "name": {
              "kind": "Name",
              "value": "StringFilter"
            }
          }
        },
        {
          "kind": "InputValueDefinition",
          "name": {
            "kind": "Name",
            "value": "name"
          },
          "type": {
            "kind": "NamedType",
            "name": {
              "kind": "Name",
              "value": "StringFilter"
            }
          }
        }
      ]
    },
    {
      "kind": "InputObjectTypeDefinition",
      "name": {
        "kind": "Name",
        "value": "GlobalHeaderNavFilter"
      },
      "fields": [
        {
          "kind": "InputValueDefinition",
          "name": {
            "kind": "Name",
            "value": "href"
          },
          "type": {
            "kind": "NamedType",
            "name": {
              "kind": "Name",
              "value": "StringFilter"
            }
          }
        },
        {
          "kind": "InputValueDefinition",
          "name": {
            "kind": "Name",
            "value": "label"
          },
          "type": {
            "kind": "NamedType",
            "name": {
              "kind": "Name",
              "value": "StringFilter"
            }
          }
        }
      ]
    },
    {
      "kind": "InputObjectTypeDefinition",
      "name": {
        "kind": "Name",
        "value": "GlobalHeaderFilter"
      },
      "fields": [
        {
          "kind": "InputValueDefinition",
          "name": {
            "kind": "Name",
            "value": "icon"
          },
          "type": {
            "kind": "NamedType",
            "name": {
              "kind": "Name",
              "value": "GlobalHeaderIconFilter"
            }
          }
        },
        {
          "kind": "InputValueDefinition",
          "name": {
            "kind": "Name",
            "value": "color"
          },
          "type": {
            "kind": "NamedType",
            "name": {
              "kind": "Name",
              "value": "StringFilter"
            }
          }
        },
        {
          "kind": "InputValueDefinition",
          "name": {
            "kind": "Name",
            "value": "nav"
          },
          "type": {
            "kind": "NamedType",
            "name": {
              "kind": "Name",
              "value": "GlobalHeaderNavFilter"
            }
          }
        }
      ]
    },
    {
      "kind": "InputObjectTypeDefinition",
      "name": {
        "kind": "Name",
        "value": "GlobalFooterSocialFilter"
      },
      "fields": [
        {
          "kind": "InputValueDefinition",
          "name": {
            "kind": "Name",
            "value": "facebook"
          },
          "type": {
            "kind": "NamedType",
            "name": {
              "kind": "Name",
              "value": "StringFilter"
            }
          }
        },
        {
          "kind": "InputValueDefinition",
          "name": {
            "kind": "Name",
            "value": "twitter"
          },
          "type": {
            "kind": "NamedType",
            "name": {
              "kind": "Name",
              "value": "StringFilter"
            }
          }
        },
        {
          "kind": "InputValueDefinition",
          "name": {
            "kind": "Name",
            "value": "instagram"
          },
          "type": {
            "kind": "NamedType",
            "name": {
              "kind": "Name",
              "value": "StringFilter"
            }
          }
        },
        {
          "kind": "InputValueDefinition",
          "name": {
            "kind": "Name",
            "value": "github"
          },
          "type": {
            "kind": "NamedType",
            "name": {
              "kind": "Name",
              "value": "StringFilter"
            }
          }
        }
      ]
    },
    {
      "kind": "InputObjectTypeDefinition",
      "name": {
        "kind": "Name",
        "value": "GlobalFooterFilter"
      },
      "fields": [
        {
          "kind": "InputValueDefinition",
          "name": {
            "kind": "Name",
            "value": "color"
          },
          "type": {
            "kind": "NamedType",
            "name": {
              "kind": "Name",
              "value": "StringFilter"
            }
          }
        },
        {
          "kind": "InputValueDefinition",
          "name": {
            "kind": "Name",
            "value": "social"
          },
          "type": {
            "kind": "NamedType",
            "name": {
              "kind": "Name",
              "value": "GlobalFooterSocialFilter"
            }
          }
        }
      ]
    },
    {
      "kind": "InputObjectTypeDefinition",
      "name": {
        "kind": "Name",
        "value": "GlobalThemeFilter"
      },
      "fields": [
        {
          "kind": "InputValueDefinition",
          "name": {
            "kind": "Name",
            "value": "color"
          },
          "type": {
            "kind": "NamedType",
            "name": {
              "kind": "Name",
              "value": "StringFilter"
            }
          }
        },
        {
          "kind": "InputValueDefinition",
          "name": {
            "kind": "Name",
            "value": "font"
          },
          "type": {
            "kind": "NamedType",
            "name": {
              "kind": "Name",
              "value": "StringFilter"
            }
          }
        },
        {
          "kind": "InputValueDefinition",
          "name": {
            "kind": "Name",
            "value": "icon"
          },
          "type": {
            "kind": "NamedType",
            "name": {
              "kind": "Name",
              "value": "StringFilter"
            }
          }
        },
        {
          "kind": "InputValueDefinition",
          "name": {
            "kind": "Name",
            "value": "darkMode"
          },
          "type": {
            "kind": "NamedType",
            "name": {
              "kind": "Name",
              "value": "StringFilter"
            }
          }
        }
      ]
    },
    {
      "kind": "InputObjectTypeDefinition",
      "name": {
        "kind": "Name",
        "value": "GlobalFilter"
      },
      "fields": [
        {
          "kind": "InputValueDefinition",
          "name": {
            "kind": "Name",
            "value": "header"
          },
          "type": {
            "kind": "NamedType",
            "name": {
              "kind": "Name",
              "value": "GlobalHeaderFilter"
            }
          }
        },
        {
          "kind": "InputValueDefinition",
          "name": {
            "kind": "Name",
            "value": "footer"
          },
          "type": {
            "kind": "NamedType",
            "name": {
              "kind": "Name",
              "value": "GlobalFooterFilter"
            }
          }
        },
        {
          "kind": "InputValueDefinition",
          "name": {
            "kind": "Name",
            "value": "theme"
          },
          "type": {
            "kind": "NamedType",
            "name": {
              "kind": "Name",
              "value": "GlobalThemeFilter"
            }
          }
        }
      ]
    },
    {
      "kind": "InputObjectTypeDefinition",
      "name": {
        "kind": "Name",
        "value": "BooleanFilter"
      },
      "fields": [
        {
          "kind": "InputValueDefinition",
          "name": {
            "kind": "Name",
            "value": "eq"
          },
          "type": {
            "kind": "NamedType",
            "name": {
              "kind": "Name",
              "value": "Boolean"
            }
          }
        },
        {
          "kind": "InputValueDefinition",
          "name": {
            "kind": "Name",
            "value": "exists"
          },
          "type": {
            "kind": "NamedType",
            "name": {
              "kind": "Name",
              "value": "Boolean"
            }
          }
        }
      ]
    },
    {
      "kind": "InputObjectTypeDefinition",
      "name": {
        "kind": "Name",
        "value": "PagesBlocksHeroActionsFilter"
      },
      "fields": [
        {
          "kind": "InputValueDefinition",
          "name": {
            "kind": "Name",
            "value": "label"
          },
          "type": {
            "kind": "NamedType",
            "name": {
              "kind": "Name",
              "value": "StringFilter"
            }
          }
        },
        {
          "kind": "InputValueDefinition",
          "name": {
            "kind": "Name",
            "value": "type"
          },
          "type": {
            "kind": "NamedType",
            "name": {
              "kind": "Name",
              "value": "StringFilter"
            }
          }
        },
        {
          "kind": "InputValueDefinition",
          "name": {
            "kind": "Name",
            "value": "icon"
          },
          "type": {
            "kind": "NamedType",
            "name": {
              "kind": "Name",
              "value": "BooleanFilter"
            }
          }
        },
        {
          "kind": "InputValueDefinition",
          "name": {
            "kind": "Name",
            "value": "link"
          },
          "type": {
            "kind": "NamedType",
            "name": {
              "kind": "Name",
              "value": "StringFilter"
            }
          }
        }
      ]
    },
    {
      "kind": "InputObjectTypeDefinition",
      "name": {
        "kind": "Name",
        "value": "PagesBlocksHeroImageFilter"
      },
      "fields": [
        {
          "kind": "InputValueDefinition",
          "name": {
            "kind": "Name",
            "value": "src"
          },
          "type": {
            "kind": "NamedType",
            "name": {
              "kind": "Name",
              "value": "ImageFilter"
            }
          }
        },
        {
          "kind": "InputValueDefinition",
          "name": {
            "kind": "Name",
            "value": "alt"
          },
          "type": {
            "kind": "NamedType",
            "name": {
              "kind": "Name",
              "value": "StringFilter"
            }
          }
        }
      ]
    },
    {
      "kind": "InputObjectTypeDefinition",
      "name": {
        "kind": "Name",
        "value": "PagesBlocksHeroFilter"
      },
      "fields": [
        {
          "kind": "InputValueDefinition",
          "name": {
            "kind": "Name",
            "value": "tagline"
          },
          "type": {
            "kind": "NamedType",
            "name": {
              "kind": "Name",
              "value": "StringFilter"
            }
          }
        },
        {
          "kind": "InputValueDefinition",
          "name": {
            "kind": "Name",
            "value": "headline"
          },
          "type": {
            "kind": "NamedType",
            "name": {
              "kind": "Name",
              "value": "StringFilter"
            }
          }
        },
        {
          "kind": "InputValueDefinition",
          "name": {
            "kind": "Name",
            "value": "text"
          },
          "type": {
            "kind": "NamedType",
            "name": {
              "kind": "Name",
              "value": "StringFilter"
            }
          }
        },
        {
          "kind": "InputValueDefinition",
          "name": {
            "kind": "Name",
            "value": "actions"
          },
          "type": {
            "kind": "NamedType",
            "name": {
              "kind": "Name",
              "value": "PagesBlocksHeroActionsFilter"
            }
          }
        },
        {
          "kind": "InputValueDefinition",
          "name": {
            "kind": "Name",
            "value": "image"
          },
          "type": {
            "kind": "NamedType",
            "name": {
              "kind": "Name",
              "value": "PagesBlocksHeroImageFilter"
            }
          }
        },
        {
          "kind": "InputValueDefinition",
          "name": {
            "kind": "Name",
            "value": "color"
          },
          "type": {
            "kind": "NamedType",
            "name": {
              "kind": "Name",
              "value": "StringFilter"
            }
          }
        }
      ]
    },
    {
      "kind": "InputObjectTypeDefinition",
      "name": {
        "kind": "Name",
        "value": "PagesBlocksFeaturesItemsIconFilter"
      },
      "fields": [
        {
          "kind": "InputValueDefinition",
          "name": {
            "kind": "Name",
            "value": "color"
          },
          "type": {
            "kind": "NamedType",
            "name": {
              "kind": "Name",
              "value": "StringFilter"
            }
          }
        },
        {
          "kind": "InputValueDefinition",
          "name": {
            "kind": "Name",
            "value": "style"
          },
          "type": {
            "kind": "NamedType",
            "name": {
              "kind": "Name",
              "value": "StringFilter"
            }
          }
        },
        {
          "kind": "InputValueDefinition",
          "name": {
            "kind": "Name",
            "value": "name"
          },
          "type": {
            "kind": "NamedType",
            "name": {
              "kind": "Name",
              "value": "StringFilter"
            }
          }
        }
      ]
    },
    {
      "kind": "InputObjectTypeDefinition",
      "name": {
        "kind": "Name",
        "value": "PagesBlocksFeaturesItemsFilter"
      },
      "fields": [
        {
          "kind": "InputValueDefinition",
          "name": {
            "kind": "Name",
            "value": "icon"
          },
          "type": {
            "kind": "NamedType",
            "name": {
              "kind": "Name",
              "value": "PagesBlocksFeaturesItemsIconFilter"
            }
          }
        },
        {
          "kind": "InputValueDefinition",
          "name": {
            "kind": "Name",
            "value": "title"
          },
          "type": {
            "kind": "NamedType",
            "name": {
              "kind": "Name",
              "value": "StringFilter"
            }
          }
        },
        {
          "kind": "InputValueDefinition",
          "name": {
            "kind": "Name",
            "value": "text"
          },
          "type": {
            "kind": "NamedType",
            "name": {
              "kind": "Name",
              "value": "StringFilter"
            }
          }
        }
      ]
    },
    {
      "kind": "InputObjectTypeDefinition",
      "name": {
        "kind": "Name",
        "value": "PagesBlocksFeaturesFilter"
      },
      "fields": [
        {
          "kind": "InputValueDefinition",
          "name": {
            "kind": "Name",
            "value": "items"
          },
          "type": {
            "kind": "NamedType",
            "name": {
              "kind": "Name",
              "value": "PagesBlocksFeaturesItemsFilter"
            }
          }
        },
        {
          "kind": "InputValueDefinition",
          "name": {
            "kind": "Name",
            "value": "color"
          },
          "type": {
            "kind": "NamedType",
            "name": {
              "kind": "Name",
              "value": "StringFilter"
            }
          }
        }
      ]
    },
    {
      "kind": "InputObjectTypeDefinition",
      "name": {
        "kind": "Name",
        "value": "PagesBlocksContentFilter"
      },
      "fields": [
        {
          "kind": "InputValueDefinition",
          "name": {
            "kind": "Name",
            "value": "body"
          },
          "type": {
            "kind": "NamedType",
            "name": {
              "kind": "Name",
              "value": "StringFilter"
            }
          }
        },
        {
          "kind": "InputValueDefinition",
          "name": {
            "kind": "Name",
            "value": "color"
          },
          "type": {
            "kind": "NamedType",
            "name": {
              "kind": "Name",
              "value": "StringFilter"
            }
          }
        }
      ]
    },
    {
      "kind": "InputObjectTypeDefinition",
      "name": {
        "kind": "Name",
        "value": "PagesBlocksTestimonialFilter"
      },
      "fields": [
        {
          "kind": "InputValueDefinition",
          "name": {
            "kind": "Name",
            "value": "quote"
          },
          "type": {
            "kind": "NamedType",
            "name": {
              "kind": "Name",
              "value": "StringFilter"
            }
          }
        },
        {
          "kind": "InputValueDefinition",
          "name": {
            "kind": "Name",
            "value": "author"
          },
          "type": {
            "kind": "NamedType",
            "name": {
              "kind": "Name",
              "value": "StringFilter"
            }
          }
        },
        {
          "kind": "InputValueDefinition",
          "name": {
            "kind": "Name",
            "value": "color"
          },
          "type": {
            "kind": "NamedType",
            "name": {
              "kind": "Name",
              "value": "StringFilter"
            }
          }
        }
      ]
    },
    {
      "kind": "InputObjectTypeDefinition",
      "name": {
        "kind": "Name",
        "value": "PagesBlocksFilter"
      },
      "fields": [
        {
          "kind": "InputValueDefinition",
          "name": {
            "kind": "Name",
            "value": "hero"
          },
          "type": {
            "kind": "NamedType",
            "name": {
              "kind": "Name",
              "value": "PagesBlocksHeroFilter"
            }
          }
        },
        {
          "kind": "InputValueDefinition",
          "name": {
            "kind": "Name",
            "value": "features"
          },
          "type": {
            "kind": "NamedType",
            "name": {
              "kind": "Name",
              "value": "PagesBlocksFeaturesFilter"
            }
          }
        },
        {
          "kind": "InputValueDefinition",
          "name": {
            "kind": "Name",
            "value": "content"
          },
          "type": {
            "kind": "NamedType",
            "name": {
              "kind": "Name",
              "value": "PagesBlocksContentFilter"
            }
          }
        },
        {
          "kind": "InputValueDefinition",
          "name": {
            "kind": "Name",
            "value": "testimonial"
          },
          "type": {
            "kind": "NamedType",
            "name": {
              "kind": "Name",
              "value": "PagesBlocksTestimonialFilter"
            }
          }
        }
      ]
    },
    {
      "kind": "InputObjectTypeDefinition",
      "name": {
        "kind": "Name",
        "value": "PagesFilter"
      },
      "fields": [
        {
          "kind": "InputValueDefinition",
          "name": {
            "kind": "Name",
            "value": "blocks"
          },
          "type": {
            "kind": "NamedType",
            "name": {
              "kind": "Name",
              "value": "PagesBlocksFilter"
            }
          }
        }
      ]
    },
    {
      "kind": "InputObjectTypeDefinition",
      "name": {
        "kind": "Name",
        "value": "DocumentFilter"
      },
      "fields": [
        {
          "kind": "InputValueDefinition",
          "name": {
            "kind": "Name",
            "value": "posts"
          },
          "type": {
            "kind": "NamedType",
            "name": {
              "kind": "Name",
              "value": "PostsFilter"
            }
          }
        },
        {
          "kind": "InputValueDefinition",
          "name": {
            "kind": "Name",
            "value": "global"
          },
          "type": {
            "kind": "NamedType",
            "name": {
              "kind": "Name",
              "value": "GlobalFilter"
            }
          }
        },
        {
          "kind": "InputValueDefinition",
          "name": {
            "kind": "Name",
            "value": "authors"
          },
          "type": {
            "kind": "NamedType",
            "name": {
              "kind": "Name",
              "value": "AuthorsFilter"
            }
          }
        },
        {
          "kind": "InputValueDefinition",
          "name": {
            "kind": "Name",
            "value": "pages"
          },
          "type": {
            "kind": "NamedType",
            "name": {
              "kind": "Name",
              "value": "PagesFilter"
            }
          }
        }
      ]
    },
    {
      "kind": "ObjectTypeDefinition",
      "interfaces": [],
      "directives": [],
      "name": {
        "kind": "Name",
        "value": "DocumentConnectionEdges"
      },
      "fields": [
        {
          "kind": "FieldDefinition",
          "name": {
            "kind": "Name",
            "value": "cursor"
          },
          "arguments": [],
          "type": {
            "kind": "NamedType",
            "name": {
              "kind": "Name",
              "value": "String"
            }
          }
        },
        {
          "kind": "FieldDefinition",
          "name": {
            "kind": "Name",
            "value": "node"
          },
          "arguments": [],
          "type": {
            "kind": "NamedType",
            "name": {
              "kind": "Name",
              "value": "DocumentNode"
            }
          }
        }
      ]
    },
    {
      "kind": "ObjectTypeDefinition",
      "interfaces": [
        {
          "kind": "NamedType",
          "name": {
            "kind": "Name",
            "value": "Connection"
          }
        }
      ],
      "directives": [],
      "name": {
        "kind": "Name",
        "value": "DocumentConnection"
      },
      "fields": [
        {
          "kind": "FieldDefinition",
          "name": {
            "kind": "Name",
            "value": "pageInfo"
          },
          "arguments": [],
          "type": {
            "kind": "NamedType",
            "name": {
              "kind": "Name",
              "value": "PageInfo"
            }
          }
        },
        {
          "kind": "FieldDefinition",
          "name": {
            "kind": "Name",
            "value": "totalCount"
          },
          "arguments": [],
          "type": {
            "kind": "NonNullType",
            "type": {
              "kind": "NamedType",
              "name": {
                "kind": "Name",
                "value": "Int"
              }
            }
          }
        },
        {
          "kind": "FieldDefinition",
          "name": {
            "kind": "Name",
            "value": "edges"
          },
          "arguments": [],
          "type": {
            "kind": "ListType",
            "type": {
              "kind": "NamedType",
              "name": {
                "kind": "Name",
                "value": "DocumentConnectionEdges"
              }
            }
          }
        }
      ]
    },
    {
      "kind": "ObjectTypeDefinition",
      "interfaces": [],
      "directives": [],
      "name": {
        "kind": "Name",
        "value": "Collection"
      },
      "fields": [
        {
          "kind": "FieldDefinition",
          "name": {
            "kind": "Name",
            "value": "name"
          },
          "arguments": [],
          "type": {
            "kind": "NonNullType",
            "type": {
              "kind": "NamedType",
              "name": {
                "kind": "Name",
                "value": "String"
              }
            }
          }
        },
        {
          "kind": "FieldDefinition",
          "name": {
            "kind": "Name",
            "value": "slug"
          },
          "arguments": [],
          "type": {
            "kind": "NonNullType",
            "type": {
              "kind": "NamedType",
              "name": {
                "kind": "Name",
                "value": "String"
              }
            }
          }
        },
        {
          "kind": "FieldDefinition",
          "name": {
            "kind": "Name",
            "value": "label"
          },
          "arguments": [],
          "type": {
            "kind": "NonNullType",
            "type": {
              "kind": "NamedType",
              "name": {
                "kind": "Name",
                "value": "String"
              }
            }
          }
        },
        {
          "kind": "FieldDefinition",
          "name": {
            "kind": "Name",
            "value": "path"
          },
          "arguments": [],
          "type": {
            "kind": "NonNullType",
            "type": {
              "kind": "NamedType",
              "name": {
                "kind": "Name",
                "value": "String"
              }
            }
          }
        },
        {
          "kind": "FieldDefinition",
          "name": {
            "kind": "Name",
            "value": "format"
          },
          "arguments": [],
          "type": {
            "kind": "NamedType",
            "name": {
              "kind": "Name",
              "value": "String"
            }
          }
        },
        {
          "kind": "FieldDefinition",
          "name": {
            "kind": "Name",
            "value": "matches"
          },
          "arguments": [],
          "type": {
            "kind": "NamedType",
            "name": {
              "kind": "Name",
              "value": "String"
            }
          }
        },
        {
          "kind": "FieldDefinition",
          "name": {
            "kind": "Name",
            "value": "templates"
          },
          "arguments": [],
          "type": {
            "kind": "ListType",
            "type": {
              "kind": "NamedType",
              "name": {
                "kind": "Name",
                "value": "JSON"
              }
            }
          }
        },
        {
          "kind": "FieldDefinition",
          "name": {
            "kind": "Name",
            "value": "fields"
          },
          "arguments": [],
          "type": {
            "kind": "ListType",
            "type": {
              "kind": "NamedType",
              "name": {
                "kind": "Name",
                "value": "JSON"
              }
            }
          }
        },
        {
          "kind": "FieldDefinition",
          "name": {
            "kind": "Name",
            "value": "documents"
          },
          "arguments": [
            {
              "kind": "InputValueDefinition",
              "name": {
                "kind": "Name",
                "value": "before"
              },
              "type": {
                "kind": "NamedType",
                "name": {
                  "kind": "Name",
                  "value": "String"
                }
              }
            },
            {
              "kind": "InputValueDefinition",
              "name": {
                "kind": "Name",
                "value": "after"
              },
              "type": {
                "kind": "NamedType",
                "name": {
                  "kind": "Name",
                  "value": "String"
                }
              }
            },
            {
              "kind": "InputValueDefinition",
              "name": {
                "kind": "Name",
                "value": "first"
              },
              "type": {
                "kind": "NamedType",
                "name": {
                  "kind": "Name",
                  "value": "Float"
                }
              }
            },
            {
              "kind": "InputValueDefinition",
              "name": {
                "kind": "Name",
                "value": "last"
              },
              "type": {
                "kind": "NamedType",
                "name": {
                  "kind": "Name",
                  "value": "Float"
                }
              }
            },
            {
              "kind": "InputValueDefinition",
              "name": {
                "kind": "Name",
                "value": "filter"
              },
              "type": {
                "kind": "NamedType",
                "name": {
                  "kind": "Name",
                  "value": "DocumentFilter"
                }
              }
            }
          ],
          "type": {
            "kind": "NonNullType",
            "type": {
              "kind": "NamedType",
              "name": {
                "kind": "Name",
                "value": "DocumentConnection"
              }
            }
          }
        }
      ]
    },
    {
      "kind": "UnionTypeDefinition",
      "name": {
        "kind": "Name",
        "value": "DocumentNode"
      },
      "directives": [],
      "types": [
        {
          "kind": "NamedType",
          "name": {
            "kind": "Name",
            "value": "PostsDocument"
          }
        },
        {
          "kind": "NamedType",
          "name": {
            "kind": "Name",
            "value": "GlobalDocument"
          }
        },
        {
          "kind": "NamedType",
          "name": {
            "kind": "Name",
            "value": "AuthorsDocument"
          }
        },
        {
          "kind": "NamedType",
          "name": {
            "kind": "Name",
            "value": "PagesDocument"
          }
        }
      ]
    },
    {
      "kind": "UnionTypeDefinition",
      "name": {
        "kind": "Name",
        "value": "PostsAuthorDocument"
      },
      "directives": [],
      "types": [
        {
          "kind": "NamedType",
          "name": {
            "kind": "Name",
            "value": "AuthorsDocument"
          }
        }
      ]
    },
    {
      "kind": "ObjectTypeDefinition",
      "interfaces": [],
      "directives": [],
      "name": {
        "kind": "Name",
        "value": "Posts"
      },
      "fields": [
        {
          "kind": "FieldDefinition",
          "name": {
            "kind": "Name",
            "value": "_body"
          },
          "arguments": [],
          "type": {
            "kind": "NamedType",
            "name": {
              "kind": "Name",
              "value": "JSON"
            }
          }
        },
        {
          "kind": "FieldDefinition",
          "name": {
            "kind": "Name",
            "value": "title"
          },
          "arguments": [],
          "type": {
            "kind": "NamedType",
            "name": {
              "kind": "Name",
              "value": "String"
            }
          }
        },
        {
          "kind": "FieldDefinition",
          "name": {
            "kind": "Name",
            "value": "author"
          },
          "arguments": [],
          "type": {
            "kind": "NamedType",
            "name": {
              "kind": "Name",
              "value": "PostsAuthorDocument"
            }
          }
        },
        {
          "kind": "FieldDefinition",
          "name": {
            "kind": "Name",
            "value": "date"
          },
          "arguments": [],
          "type": {
            "kind": "NamedType",
            "name": {
              "kind": "Name",
              "value": "String"
            }
          }
        },
        {
          "kind": "FieldDefinition",
          "name": {
            "kind": "Name",
            "value": "heroImg"
          },
          "arguments": [],
          "type": {
            "kind": "NamedType",
            "name": {
              "kind": "Name",
              "value": "String"
            }
          }
        },
        {
          "kind": "FieldDefinition",
          "name": {
            "kind": "Name",
            "value": "excerpt"
          },
          "arguments": [],
          "type": {
            "kind": "NamedType",
            "name": {
              "kind": "Name",
              "value": "String"
            }
          }
        }
      ]
    },
    {
      "kind": "ObjectTypeDefinition",
      "interfaces": [
        {
          "kind": "NamedType",
          "name": {
            "kind": "Name",
            "value": "Node"
          }
        },
        {
          "kind": "NamedType",
          "name": {
            "kind": "Name",
            "value": "Document"
          }
        }
      ],
      "directives": [],
      "name": {
        "kind": "Name",
        "value": "PostsDocument"
      },
      "fields": [
        {
          "kind": "FieldDefinition",
          "name": {
            "kind": "Name",
            "value": "id"
          },
          "arguments": [],
          "type": {
            "kind": "NonNullType",
            "type": {
              "kind": "NamedType",
              "name": {
                "kind": "Name",
                "value": "ID"
              }
            }
          }
        },
        {
          "kind": "FieldDefinition",
          "name": {
            "kind": "Name",
            "value": "sys"
          },
          "arguments": [],
          "type": {
            "kind": "NonNullType",
            "type": {
              "kind": "NamedType",
              "name": {
                "kind": "Name",
                "value": "SystemInfo"
              }
            }
          }
        },
        {
          "kind": "FieldDefinition",
          "name": {
            "kind": "Name",
            "value": "data"
          },
          "arguments": [],
          "type": {
            "kind": "NonNullType",
            "type": {
              "kind": "NamedType",
              "name": {
                "kind": "Name",
                "value": "Posts"
              }
            }
          }
        },
        {
          "kind": "FieldDefinition",
          "name": {
            "kind": "Name",
            "value": "form"
          },
          "arguments": [],
          "type": {
            "kind": "NonNullType",
            "type": {
              "kind": "NamedType",
              "name": {
                "kind": "Name",
                "value": "JSON"
              }
            }
          }
        },
        {
          "kind": "FieldDefinition",
          "name": {
            "kind": "Name",
            "value": "values"
          },
          "arguments": [],
          "type": {
            "kind": "NonNullType",
            "type": {
              "kind": "NamedType",
              "name": {
                "kind": "Name",
                "value": "JSON"
              }
            }
          }
        },
        {
          "kind": "FieldDefinition",
          "name": {
            "kind": "Name",
            "value": "dataJSON"
          },
          "arguments": [],
          "type": {
            "kind": "NonNullType",
            "type": {
              "kind": "NamedType",
              "name": {
                "kind": "Name",
                "value": "JSON"
              }
            }
          }
        }
      ]
    },
    {
      "kind": "ObjectTypeDefinition",
      "interfaces": [],
      "directives": [],
      "name": {
        "kind": "Name",
        "value": "PostsConnectionEdges"
      },
      "fields": [
        {
          "kind": "FieldDefinition",
          "name": {
            "kind": "Name",
            "value": "cursor"
          },
          "arguments": [],
          "type": {
            "kind": "NamedType",
            "name": {
              "kind": "Name",
              "value": "String"
            }
          }
        },
        {
          "kind": "FieldDefinition",
          "name": {
            "kind": "Name",
            "value": "node"
          },
          "arguments": [],
          "type": {
            "kind": "NamedType",
            "name": {
              "kind": "Name",
              "value": "PostsDocument"
            }
          }
        }
      ]
    },
    {
      "kind": "ObjectTypeDefinition",
      "interfaces": [
        {
          "kind": "NamedType",
          "name": {
            "kind": "Name",
            "value": "Connection"
          }
        }
      ],
      "directives": [],
      "name": {
        "kind": "Name",
        "value": "PostsConnection"
      },
      "fields": [
        {
          "kind": "FieldDefinition",
          "name": {
            "kind": "Name",
            "value": "pageInfo"
          },
          "arguments": [],
          "type": {
            "kind": "NamedType",
            "name": {
              "kind": "Name",
              "value": "PageInfo"
            }
          }
        },
        {
          "kind": "FieldDefinition",
          "name": {
            "kind": "Name",
            "value": "totalCount"
          },
          "arguments": [],
          "type": {
            "kind": "NonNullType",
            "type": {
              "kind": "NamedType",
              "name": {
                "kind": "Name",
                "value": "Float"
              }
            }
          }
        },
        {
          "kind": "FieldDefinition",
          "name": {
            "kind": "Name",
            "value": "edges"
          },
          "arguments": [],
          "type": {
            "kind": "ListType",
            "type": {
              "kind": "NamedType",
              "name": {
                "kind": "Name",
                "value": "PostsConnectionEdges"
              }
            }
          }
        }
      ]
    },
    {
      "kind": "ObjectTypeDefinition",
      "interfaces": [],
      "directives": [],
      "name": {
        "kind": "Name",
        "value": "GlobalHeaderIcon"
      },
      "fields": [
        {
          "kind": "FieldDefinition",
          "name": {
            "kind": "Name",
            "value": "color"
          },
          "arguments": [],
          "type": {
            "kind": "NamedType",
            "name": {
              "kind": "Name",
              "value": "String"
            }
          }
        },
        {
          "kind": "FieldDefinition",
          "name": {
            "kind": "Name",
            "value": "style"
          },
          "arguments": [],
          "type": {
            "kind": "NamedType",
            "name": {
              "kind": "Name",
              "value": "String"
            }
          }
        },
        {
          "kind": "FieldDefinition",
          "name": {
            "kind": "Name",
            "value": "name"
          },
          "arguments": [],
          "type": {
            "kind": "NamedType",
            "name": {
              "kind": "Name",
              "value": "String"
            }
          }
        }
      ]
    },
    {
      "kind": "ObjectTypeDefinition",
      "interfaces": [],
      "directives": [],
      "name": {
        "kind": "Name",
        "value": "GlobalHeaderNav"
      },
      "fields": [
        {
          "kind": "FieldDefinition",
          "name": {
            "kind": "Name",
            "value": "href"
          },
          "arguments": [],
          "type": {
            "kind": "NamedType",
            "name": {
              "kind": "Name",
              "value": "String"
            }
          }
        },
        {
          "kind": "FieldDefinition",
          "name": {
            "kind": "Name",
            "value": "label"
          },
          "arguments": [],
          "type": {
            "kind": "NamedType",
            "name": {
              "kind": "Name",
              "value": "String"
            }
          }
        }
      ]
    },
    {
      "kind": "ObjectTypeDefinition",
      "interfaces": [],
      "directives": [],
      "name": {
        "kind": "Name",
        "value": "GlobalHeader"
      },
      "fields": [
        {
          "kind": "FieldDefinition",
          "name": {
            "kind": "Name",
            "value": "icon"
          },
          "arguments": [],
          "type": {
            "kind": "NamedType",
            "name": {
              "kind": "Name",
              "value": "GlobalHeaderIcon"
            }
          }
        },
        {
          "kind": "FieldDefinition",
          "name": {
            "kind": "Name",
            "value": "color"
          },
          "arguments": [],
          "type": {
            "kind": "NamedType",
            "name": {
              "kind": "Name",
              "value": "String"
            }
          }
        },
        {
          "kind": "FieldDefinition",
          "name": {
            "kind": "Name",
            "value": "nav"
          },
          "arguments": [],
          "type": {
            "kind": "ListType",
            "type": {
              "kind": "NamedType",
              "name": {
                "kind": "Name",
                "value": "GlobalHeaderNav"
              }
            }
          }
        }
      ]
    },
    {
      "kind": "ObjectTypeDefinition",
      "interfaces": [],
      "directives": [],
      "name": {
        "kind": "Name",
        "value": "GlobalFooterSocial"
      },
      "fields": [
        {
          "kind": "FieldDefinition",
          "name": {
            "kind": "Name",
            "value": "facebook"
          },
          "arguments": [],
          "type": {
            "kind": "NamedType",
            "name": {
              "kind": "Name",
              "value": "String"
            }
          }
        },
        {
          "kind": "FieldDefinition",
          "name": {
            "kind": "Name",
            "value": "twitter"
          },
          "arguments": [],
          "type": {
            "kind": "NamedType",
            "name": {
              "kind": "Name",
              "value": "String"
            }
          }
        },
        {
          "kind": "FieldDefinition",
          "name": {
            "kind": "Name",
            "value": "instagram"
          },
          "arguments": [],
          "type": {
            "kind": "NamedType",
            "name": {
              "kind": "Name",
              "value": "String"
            }
          }
        },
        {
          "kind": "FieldDefinition",
          "name": {
            "kind": "Name",
            "value": "github"
          },
          "arguments": [],
          "type": {
            "kind": "NamedType",
            "name": {
              "kind": "Name",
              "value": "String"
            }
          }
        }
      ]
    },
    {
      "kind": "ObjectTypeDefinition",
      "interfaces": [],
      "directives": [],
      "name": {
        "kind": "Name",
        "value": "GlobalFooter"
      },
      "fields": [
        {
          "kind": "FieldDefinition",
          "name": {
            "kind": "Name",
            "value": "color"
          },
          "arguments": [],
          "type": {
            "kind": "NamedType",
            "name": {
              "kind": "Name",
              "value": "String"
            }
          }
        },
        {
          "kind": "FieldDefinition",
          "name": {
            "kind": "Name",
            "value": "social"
          },
          "arguments": [],
          "type": {
            "kind": "NamedType",
            "name": {
              "kind": "Name",
              "value": "GlobalFooterSocial"
            }
          }
        }
      ]
    },
    {
      "kind": "ObjectTypeDefinition",
      "interfaces": [],
      "directives": [],
      "name": {
        "kind": "Name",
        "value": "GlobalTheme"
      },
      "fields": [
        {
          "kind": "FieldDefinition",
          "name": {
            "kind": "Name",
            "value": "color"
          },
          "arguments": [],
          "type": {
            "kind": "NamedType",
            "name": {
              "kind": "Name",
              "value": "String"
            }
          }
        },
        {
          "kind": "FieldDefinition",
          "name": {
            "kind": "Name",
            "value": "font"
          },
          "arguments": [],
          "type": {
            "kind": "NamedType",
            "name": {
              "kind": "Name",
              "value": "String"
            }
          }
        },
        {
          "kind": "FieldDefinition",
          "name": {
            "kind": "Name",
            "value": "icon"
          },
          "arguments": [],
          "type": {
            "kind": "NamedType",
            "name": {
              "kind": "Name",
              "value": "String"
            }
          }
        },
        {
          "kind": "FieldDefinition",
          "name": {
            "kind": "Name",
            "value": "darkMode"
          },
          "arguments": [],
          "type": {
            "kind": "NamedType",
            "name": {
              "kind": "Name",
              "value": "String"
            }
          }
        }
      ]
    },
    {
      "kind": "ObjectTypeDefinition",
      "interfaces": [],
      "directives": [],
      "name": {
        "kind": "Name",
        "value": "Global"
      },
      "fields": [
        {
          "kind": "FieldDefinition",
          "name": {
            "kind": "Name",
            "value": "header"
          },
          "arguments": [],
          "type": {
            "kind": "NamedType",
            "name": {
              "kind": "Name",
              "value": "GlobalHeader"
            }
          }
        },
        {
          "kind": "FieldDefinition",
          "name": {
            "kind": "Name",
            "value": "footer"
          },
          "arguments": [],
          "type": {
            "kind": "NamedType",
            "name": {
              "kind": "Name",
              "value": "GlobalFooter"
            }
          }
        },
        {
          "kind": "FieldDefinition",
          "name": {
            "kind": "Name",
            "value": "theme"
          },
          "arguments": [],
          "type": {
            "kind": "NamedType",
            "name": {
              "kind": "Name",
              "value": "GlobalTheme"
            }
          }
        }
      ]
    },
    {
      "kind": "ObjectTypeDefinition",
      "interfaces": [
        {
          "kind": "NamedType",
          "name": {
            "kind": "Name",
            "value": "Node"
          }
        },
        {
          "kind": "NamedType",
          "name": {
            "kind": "Name",
            "value": "Document"
          }
        }
      ],
      "directives": [],
      "name": {
        "kind": "Name",
        "value": "GlobalDocument"
      },
      "fields": [
        {
          "kind": "FieldDefinition",
          "name": {
            "kind": "Name",
            "value": "id"
          },
          "arguments": [],
          "type": {
            "kind": "NonNullType",
            "type": {
              "kind": "NamedType",
              "name": {
                "kind": "Name",
                "value": "ID"
              }
            }
          }
        },
        {
          "kind": "FieldDefinition",
          "name": {
            "kind": "Name",
            "value": "sys"
          },
          "arguments": [],
          "type": {
            "kind": "NonNullType",
            "type": {
              "kind": "NamedType",
              "name": {
                "kind": "Name",
                "value": "SystemInfo"
              }
            }
          }
        },
        {
          "kind": "FieldDefinition",
          "name": {
            "kind": "Name",
            "value": "data"
          },
          "arguments": [],
          "type": {
            "kind": "NonNullType",
            "type": {
              "kind": "NamedType",
              "name": {
                "kind": "Name",
                "value": "Global"
              }
            }
          }
        },
        {
          "kind": "FieldDefinition",
          "name": {
            "kind": "Name",
            "value": "form"
          },
          "arguments": [],
          "type": {
            "kind": "NonNullType",
            "type": {
              "kind": "NamedType",
              "name": {
                "kind": "Name",
                "value": "JSON"
              }
            }
          }
        },
        {
          "kind": "FieldDefinition",
          "name": {
            "kind": "Name",
            "value": "values"
          },
          "arguments": [],
          "type": {
            "kind": "NonNullType",
            "type": {
              "kind": "NamedType",
              "name": {
                "kind": "Name",
                "value": "JSON"
              }
            }
          }
        },
        {
          "kind": "FieldDefinition",
          "name": {
            "kind": "Name",
            "value": "dataJSON"
          },
          "arguments": [],
          "type": {
            "kind": "NonNullType",
            "type": {
              "kind": "NamedType",
              "name": {
                "kind": "Name",
                "value": "JSON"
              }
            }
          }
        }
      ]
    },
    {
      "kind": "ObjectTypeDefinition",
      "interfaces": [],
      "directives": [],
      "name": {
        "kind": "Name",
        "value": "GlobalConnectionEdges"
      },
      "fields": [
        {
          "kind": "FieldDefinition",
          "name": {
            "kind": "Name",
            "value": "cursor"
          },
          "arguments": [],
          "type": {
            "kind": "NamedType",
            "name": {
              "kind": "Name",
              "value": "String"
            }
          }
        },
        {
          "kind": "FieldDefinition",
          "name": {
            "kind": "Name",
            "value": "node"
          },
          "arguments": [],
          "type": {
            "kind": "NamedType",
            "name": {
              "kind": "Name",
              "value": "GlobalDocument"
            }
          }
        }
      ]
    },
    {
      "kind": "ObjectTypeDefinition",
      "interfaces": [
        {
          "kind": "NamedType",
          "name": {
            "kind": "Name",
            "value": "Connection"
          }
        }
      ],
      "directives": [],
      "name": {
        "kind": "Name",
        "value": "GlobalConnection"
      },
      "fields": [
        {
          "kind": "FieldDefinition",
          "name": {
            "kind": "Name",
            "value": "pageInfo"
          },
          "arguments": [],
          "type": {
            "kind": "NamedType",
            "name": {
              "kind": "Name",
              "value": "PageInfo"
            }
          }
        },
        {
          "kind": "FieldDefinition",
          "name": {
            "kind": "Name",
            "value": "totalCount"
          },
          "arguments": [],
          "type": {
            "kind": "NonNullType",
            "type": {
              "kind": "NamedType",
              "name": {
                "kind": "Name",
                "value": "Float"
              }
            }
          }
        },
        {
          "kind": "FieldDefinition",
          "name": {
            "kind": "Name",
            "value": "edges"
          },
          "arguments": [],
          "type": {
            "kind": "ListType",
            "type": {
              "kind": "NamedType",
              "name": {
                "kind": "Name",
                "value": "GlobalConnectionEdges"
              }
            }
          }
        }
      ]
    },
    {
      "kind": "ObjectTypeDefinition",
      "interfaces": [],
      "directives": [],
      "name": {
        "kind": "Name",
        "value": "Authors"
      },
      "fields": [
        {
          "kind": "FieldDefinition",
          "name": {
            "kind": "Name",
            "value": "name"
          },
          "arguments": [],
          "type": {
            "kind": "NamedType",
            "name": {
              "kind": "Name",
              "value": "String"
            }
          }
        },
        {
          "kind": "FieldDefinition",
          "name": {
            "kind": "Name",
            "value": "avatar"
          },
          "arguments": [],
          "type": {
            "kind": "NamedType",
            "name": {
              "kind": "Name",
              "value": "String"
            }
          }
        }
      ]
    },
    {
      "kind": "ObjectTypeDefinition",
      "interfaces": [
        {
          "kind": "NamedType",
          "name": {
            "kind": "Name",
            "value": "Node"
          }
        },
        {
          "kind": "NamedType",
          "name": {
            "kind": "Name",
            "value": "Document"
          }
        }
      ],
      "directives": [],
      "name": {
        "kind": "Name",
        "value": "AuthorsDocument"
      },
      "fields": [
        {
          "kind": "FieldDefinition",
          "name": {
            "kind": "Name",
            "value": "id"
          },
          "arguments": [],
          "type": {
            "kind": "NonNullType",
            "type": {
              "kind": "NamedType",
              "name": {
                "kind": "Name",
                "value": "ID"
              }
            }
          }
        },
        {
          "kind": "FieldDefinition",
          "name": {
            "kind": "Name",
            "value": "sys"
          },
          "arguments": [],
          "type": {
            "kind": "NonNullType",
            "type": {
              "kind": "NamedType",
              "name": {
                "kind": "Name",
                "value": "SystemInfo"
              }
            }
          }
        },
        {
          "kind": "FieldDefinition",
          "name": {
            "kind": "Name",
            "value": "data"
          },
          "arguments": [],
          "type": {
            "kind": "NonNullType",
            "type": {
              "kind": "NamedType",
              "name": {
                "kind": "Name",
                "value": "Authors"
              }
            }
          }
        },
        {
          "kind": "FieldDefinition",
          "name": {
            "kind": "Name",
            "value": "form"
          },
          "arguments": [],
          "type": {
            "kind": "NonNullType",
            "type": {
              "kind": "NamedType",
              "name": {
                "kind": "Name",
                "value": "JSON"
              }
            }
          }
        },
        {
          "kind": "FieldDefinition",
          "name": {
            "kind": "Name",
            "value": "values"
          },
          "arguments": [],
          "type": {
            "kind": "NonNullType",
            "type": {
              "kind": "NamedType",
              "name": {
                "kind": "Name",
                "value": "JSON"
              }
            }
          }
        },
        {
          "kind": "FieldDefinition",
          "name": {
            "kind": "Name",
            "value": "dataJSON"
          },
          "arguments": [],
          "type": {
            "kind": "NonNullType",
            "type": {
              "kind": "NamedType",
              "name": {
                "kind": "Name",
                "value": "JSON"
              }
            }
          }
        }
      ]
    },
    {
      "kind": "ObjectTypeDefinition",
      "interfaces": [],
      "directives": [],
      "name": {
        "kind": "Name",
        "value": "AuthorsConnectionEdges"
      },
      "fields": [
        {
          "kind": "FieldDefinition",
          "name": {
            "kind": "Name",
            "value": "cursor"
          },
          "arguments": [],
          "type": {
            "kind": "NamedType",
            "name": {
              "kind": "Name",
              "value": "String"
            }
          }
        },
        {
          "kind": "FieldDefinition",
          "name": {
            "kind": "Name",
            "value": "node"
          },
          "arguments": [],
          "type": {
            "kind": "NamedType",
            "name": {
              "kind": "Name",
              "value": "AuthorsDocument"
            }
          }
        }
      ]
    },
    {
      "kind": "ObjectTypeDefinition",
      "interfaces": [
        {
          "kind": "NamedType",
          "name": {
            "kind": "Name",
            "value": "Connection"
          }
        }
      ],
      "directives": [],
      "name": {
        "kind": "Name",
        "value": "AuthorsConnection"
      },
      "fields": [
        {
          "kind": "FieldDefinition",
          "name": {
            "kind": "Name",
            "value": "pageInfo"
          },
          "arguments": [],
          "type": {
            "kind": "NamedType",
            "name": {
              "kind": "Name",
              "value": "PageInfo"
            }
          }
        },
        {
          "kind": "FieldDefinition",
          "name": {
            "kind": "Name",
            "value": "totalCount"
          },
          "arguments": [],
          "type": {
            "kind": "NonNullType",
            "type": {
              "kind": "NamedType",
              "name": {
                "kind": "Name",
                "value": "Float"
              }
            }
          }
        },
        {
          "kind": "FieldDefinition",
          "name": {
            "kind": "Name",
            "value": "edges"
          },
          "arguments": [],
          "type": {
            "kind": "ListType",
            "type": {
              "kind": "NamedType",
              "name": {
                "kind": "Name",
                "value": "AuthorsConnectionEdges"
              }
            }
          }
        }
      ]
    },
    {
      "kind": "ObjectTypeDefinition",
      "interfaces": [],
      "directives": [],
      "name": {
        "kind": "Name",
        "value": "PagesBlocksHeroActions"
      },
      "fields": [
        {
          "kind": "FieldDefinition",
          "name": {
            "kind": "Name",
            "value": "label"
          },
          "arguments": [],
          "type": {
            "kind": "NamedType",
            "name": {
              "kind": "Name",
              "value": "String"
            }
          }
        },
        {
          "kind": "FieldDefinition",
          "name": {
            "kind": "Name",
            "value": "type"
          },
          "arguments": [],
          "type": {
            "kind": "NamedType",
            "name": {
              "kind": "Name",
              "value": "String"
            }
          }
        },
        {
          "kind": "FieldDefinition",
          "name": {
            "kind": "Name",
            "value": "icon"
          },
          "arguments": [],
          "type": {
            "kind": "NamedType",
            "name": {
              "kind": "Name",
              "value": "Boolean"
            }
          }
        },
        {
          "kind": "FieldDefinition",
          "name": {
            "kind": "Name",
            "value": "link"
          },
          "arguments": [],
          "type": {
            "kind": "NamedType",
            "name": {
              "kind": "Name",
              "value": "String"
            }
          }
        }
      ]
    },
    {
      "kind": "ObjectTypeDefinition",
      "interfaces": [],
      "directives": [],
      "name": {
        "kind": "Name",
        "value": "PagesBlocksHeroImage"
      },
      "fields": [
        {
          "kind": "FieldDefinition",
          "name": {
            "kind": "Name",
            "value": "src"
          },
          "arguments": [],
          "type": {
            "kind": "NamedType",
            "name": {
              "kind": "Name",
              "value": "String"
            }
          }
        },
        {
          "kind": "FieldDefinition",
          "name": {
            "kind": "Name",
            "value": "alt"
          },
          "arguments": [],
          "type": {
            "kind": "NamedType",
            "name": {
              "kind": "Name",
              "value": "String"
            }
          }
        }
      ]
    },
    {
      "kind": "ObjectTypeDefinition",
      "interfaces": [],
      "directives": [],
      "name": {
        "kind": "Name",
        "value": "PagesBlocksHero"
      },
      "fields": [
        {
          "kind": "FieldDefinition",
          "name": {
            "kind": "Name",
            "value": "tagline"
          },
          "arguments": [],
          "type": {
            "kind": "NamedType",
            "name": {
              "kind": "Name",
              "value": "String"
            }
          }
        },
        {
          "kind": "FieldDefinition",
          "name": {
            "kind": "Name",
            "value": "headline"
          },
          "arguments": [],
          "type": {
            "kind": "NamedType",
            "name": {
              "kind": "Name",
              "value": "String"
            }
          }
        },
        {
          "kind": "FieldDefinition",
          "name": {
            "kind": "Name",
            "value": "text"
          },
          "arguments": [],
          "type": {
            "kind": "NamedType",
            "name": {
              "kind": "Name",
              "value": "String"
            }
          }
        },
        {
          "kind": "FieldDefinition",
          "name": {
            "kind": "Name",
            "value": "actions"
          },
          "arguments": [],
          "type": {
            "kind": "ListType",
            "type": {
              "kind": "NamedType",
              "name": {
                "kind": "Name",
                "value": "PagesBlocksHeroActions"
              }
            }
          }
        },
        {
          "kind": "FieldDefinition",
          "name": {
            "kind": "Name",
            "value": "image"
          },
          "arguments": [],
          "type": {
            "kind": "NamedType",
            "name": {
              "kind": "Name",
              "value": "PagesBlocksHeroImage"
            }
          }
        },
        {
          "kind": "FieldDefinition",
          "name": {
            "kind": "Name",
            "value": "color"
          },
          "arguments": [],
          "type": {
            "kind": "NamedType",
            "name": {
              "kind": "Name",
              "value": "String"
            }
          }
        }
      ]
    },
    {
      "kind": "ObjectTypeDefinition",
      "interfaces": [],
      "directives": [],
      "name": {
        "kind": "Name",
        "value": "PagesBlocksFeaturesItemsIcon"
      },
      "fields": [
        {
          "kind": "FieldDefinition",
          "name": {
            "kind": "Name",
            "value": "color"
          },
          "arguments": [],
          "type": {
            "kind": "NamedType",
            "name": {
              "kind": "Name",
              "value": "String"
            }
          }
        },
        {
          "kind": "FieldDefinition",
          "name": {
            "kind": "Name",
            "value": "style"
          },
          "arguments": [],
          "type": {
            "kind": "NamedType",
            "name": {
              "kind": "Name",
              "value": "String"
            }
          }
        },
        {
          "kind": "FieldDefinition",
          "name": {
            "kind": "Name",
            "value": "name"
          },
          "arguments": [],
          "type": {
            "kind": "NamedType",
            "name": {
              "kind": "Name",
              "value": "String"
            }
          }
        }
      ]
    },
    {
      "kind": "ObjectTypeDefinition",
      "interfaces": [],
      "directives": [],
      "name": {
        "kind": "Name",
        "value": "PagesBlocksFeaturesItems"
      },
      "fields": [
        {
          "kind": "FieldDefinition",
          "name": {
            "kind": "Name",
            "value": "icon"
          },
          "arguments": [],
          "type": {
            "kind": "NamedType",
            "name": {
              "kind": "Name",
              "value": "PagesBlocksFeaturesItemsIcon"
            }
          }
        },
        {
          "kind": "FieldDefinition",
          "name": {
            "kind": "Name",
            "value": "title"
          },
          "arguments": [],
          "type": {
            "kind": "NamedType",
            "name": {
              "kind": "Name",
              "value": "String"
            }
          }
        },
        {
          "kind": "FieldDefinition",
          "name": {
            "kind": "Name",
            "value": "text"
          },
          "arguments": [],
          "type": {
            "kind": "NamedType",
            "name": {
              "kind": "Name",
              "value": "String"
            }
          }
        }
      ]
    },
    {
      "kind": "ObjectTypeDefinition",
      "interfaces": [],
      "directives": [],
      "name": {
        "kind": "Name",
        "value": "PagesBlocksFeatures"
      },
      "fields": [
        {
          "kind": "FieldDefinition",
          "name": {
            "kind": "Name",
            "value": "items"
          },
          "arguments": [],
          "type": {
            "kind": "ListType",
            "type": {
              "kind": "NamedType",
              "name": {
                "kind": "Name",
                "value": "PagesBlocksFeaturesItems"
              }
            }
          }
        },
        {
          "kind": "FieldDefinition",
          "name": {
            "kind": "Name",
            "value": "color"
          },
          "arguments": [],
          "type": {
            "kind": "NamedType",
            "name": {
              "kind": "Name",
              "value": "String"
            }
          }
        }
      ]
    },
    {
      "kind": "ObjectTypeDefinition",
      "interfaces": [],
      "directives": [],
      "name": {
        "kind": "Name",
        "value": "PagesBlocksContent"
      },
      "fields": [
        {
          "kind": "FieldDefinition",
          "name": {
            "kind": "Name",
            "value": "body"
          },
          "arguments": [],
          "type": {
            "kind": "NamedType",
            "name": {
              "kind": "Name",
              "value": "String"
            }
          }
        },
        {
          "kind": "FieldDefinition",
          "name": {
            "kind": "Name",
            "value": "color"
          },
          "arguments": [],
          "type": {
            "kind": "NamedType",
            "name": {
              "kind": "Name",
              "value": "String"
            }
          }
        }
      ]
    },
    {
      "kind": "ObjectTypeDefinition",
      "interfaces": [],
      "directives": [],
      "name": {
        "kind": "Name",
        "value": "PagesBlocksTestimonial"
      },
      "fields": [
        {
          "kind": "FieldDefinition",
          "name": {
            "kind": "Name",
            "value": "quote"
          },
          "arguments": [],
          "type": {
            "kind": "NamedType",
            "name": {
              "kind": "Name",
              "value": "String"
            }
          }
        },
        {
          "kind": "FieldDefinition",
          "name": {
            "kind": "Name",
            "value": "author"
          },
          "arguments": [],
          "type": {
            "kind": "NamedType",
            "name": {
              "kind": "Name",
              "value": "String"
            }
          }
        },
        {
          "kind": "FieldDefinition",
          "name": {
            "kind": "Name",
            "value": "color"
          },
          "arguments": [],
          "type": {
            "kind": "NamedType",
            "name": {
              "kind": "Name",
              "value": "String"
            }
          }
        }
      ]
    },
    {
      "kind": "UnionTypeDefinition",
      "name": {
        "kind": "Name",
        "value": "PagesBlocks"
      },
      "directives": [],
      "types": [
        {
          "kind": "NamedType",
          "name": {
            "kind": "Name",
            "value": "PagesBlocksHero"
          }
        },
        {
          "kind": "NamedType",
          "name": {
            "kind": "Name",
            "value": "PagesBlocksFeatures"
          }
        },
        {
          "kind": "NamedType",
          "name": {
            "kind": "Name",
            "value": "PagesBlocksContent"
          }
        },
        {
          "kind": "NamedType",
          "name": {
            "kind": "Name",
            "value": "PagesBlocksTestimonial"
          }
        }
      ]
    },
    {
      "kind": "ObjectTypeDefinition",
      "interfaces": [],
      "directives": [],
      "name": {
        "kind": "Name",
        "value": "Pages"
      },
      "fields": [
        {
          "kind": "FieldDefinition",
          "name": {
            "kind": "Name",
            "value": "blocks"
          },
          "arguments": [],
          "type": {
            "kind": "ListType",
            "type": {
              "kind": "NamedType",
              "name": {
                "kind": "Name",
                "value": "PagesBlocks"
              }
            }
          }
        }
      ]
    },
    {
      "kind": "ObjectTypeDefinition",
      "interfaces": [
        {
          "kind": "NamedType",
          "name": {
            "kind": "Name",
            "value": "Node"
          }
        },
        {
          "kind": "NamedType",
          "name": {
            "kind": "Name",
            "value": "Document"
          }
        }
      ],
      "directives": [],
      "name": {
        "kind": "Name",
        "value": "PagesDocument"
      },
      "fields": [
        {
          "kind": "FieldDefinition",
          "name": {
            "kind": "Name",
            "value": "id"
          },
          "arguments": [],
          "type": {
            "kind": "NonNullType",
            "type": {
              "kind": "NamedType",
              "name": {
                "kind": "Name",
                "value": "ID"
              }
            }
          }
        },
        {
          "kind": "FieldDefinition",
          "name": {
            "kind": "Name",
            "value": "sys"
          },
          "arguments": [],
          "type": {
            "kind": "NonNullType",
            "type": {
              "kind": "NamedType",
              "name": {
                "kind": "Name",
                "value": "SystemInfo"
              }
            }
          }
        },
        {
          "kind": "FieldDefinition",
          "name": {
            "kind": "Name",
            "value": "data"
          },
          "arguments": [],
          "type": {
            "kind": "NonNullType",
            "type": {
              "kind": "NamedType",
              "name": {
                "kind": "Name",
                "value": "Pages"
              }
            }
          }
        },
        {
          "kind": "FieldDefinition",
          "name": {
            "kind": "Name",
            "value": "form"
          },
          "arguments": [],
          "type": {
            "kind": "NonNullType",
            "type": {
              "kind": "NamedType",
              "name": {
                "kind": "Name",
                "value": "JSON"
              }
            }
          }
        },
        {
          "kind": "FieldDefinition",
          "name": {
            "kind": "Name",
            "value": "values"
          },
          "arguments": [],
          "type": {
            "kind": "NonNullType",
            "type": {
              "kind": "NamedType",
              "name": {
                "kind": "Name",
                "value": "JSON"
              }
            }
          }
        },
        {
          "kind": "FieldDefinition",
          "name": {
            "kind": "Name",
            "value": "dataJSON"
          },
          "arguments": [],
          "type": {
            "kind": "NonNullType",
            "type": {
              "kind": "NamedType",
              "name": {
                "kind": "Name",
                "value": "JSON"
              }
            }
          }
        }
      ]
    },
    {
      "kind": "ObjectTypeDefinition",
      "interfaces": [],
      "directives": [],
      "name": {
        "kind": "Name",
        "value": "PagesConnectionEdges"
      },
      "fields": [
        {
          "kind": "FieldDefinition",
          "name": {
            "kind": "Name",
            "value": "cursor"
          },
          "arguments": [],
          "type": {
            "kind": "NamedType",
            "name": {
              "kind": "Name",
              "value": "String"
            }
          }
        },
        {
          "kind": "FieldDefinition",
          "name": {
            "kind": "Name",
            "value": "node"
          },
          "arguments": [],
          "type": {
            "kind": "NamedType",
            "name": {
              "kind": "Name",
              "value": "PagesDocument"
            }
          }
        }
      ]
    },
    {
      "kind": "ObjectTypeDefinition",
      "interfaces": [
        {
          "kind": "NamedType",
          "name": {
            "kind": "Name",
            "value": "Connection"
          }
        }
      ],
      "directives": [],
      "name": {
        "kind": "Name",
        "value": "PagesConnection"
      },
      "fields": [
        {
          "kind": "FieldDefinition",
          "name": {
            "kind": "Name",
            "value": "pageInfo"
          },
          "arguments": [],
          "type": {
            "kind": "NamedType",
            "name": {
              "kind": "Name",
              "value": "PageInfo"
            }
          }
        },
        {
          "kind": "FieldDefinition",
          "name": {
            "kind": "Name",
            "value": "totalCount"
          },
          "arguments": [],
          "type": {
            "kind": "NonNullType",
            "type": {
              "kind": "NamedType",
              "name": {
                "kind": "Name",
                "value": "Float"
              }
            }
          }
        },
        {
          "kind": "FieldDefinition",
          "name": {
            "kind": "Name",
            "value": "edges"
          },
          "arguments": [],
          "type": {
            "kind": "ListType",
            "type": {
              "kind": "NamedType",
              "name": {
                "kind": "Name",
                "value": "PagesConnectionEdges"
              }
            }
          }
        }
      ]
    },
    {
      "kind": "ObjectTypeDefinition",
      "interfaces": [],
      "directives": [],
      "name": {
        "kind": "Name",
        "value": "Mutation"
      },
      "fields": [
        {
          "kind": "FieldDefinition",
          "name": {
            "kind": "Name",
            "value": "addPendingDocument"
          },
          "arguments": [
            {
              "kind": "InputValueDefinition",
              "name": {
                "kind": "Name",
                "value": "collection"
              },
              "type": {
                "kind": "NonNullType",
                "type": {
                  "kind": "NamedType",
                  "name": {
                    "kind": "Name",
                    "value": "String"
                  }
                }
              }
            },
            {
              "kind": "InputValueDefinition",
              "name": {
                "kind": "Name",
                "value": "relativePath"
              },
              "type": {
                "kind": "NonNullType",
                "type": {
                  "kind": "NamedType",
                  "name": {
                    "kind": "Name",
                    "value": "String"
                  }
                }
              }
            },
            {
              "kind": "InputValueDefinition",
              "name": {
                "kind": "Name",
                "value": "template"
              },
              "type": {
                "kind": "NamedType",
                "name": {
                  "kind": "Name",
                  "value": "String"
                }
              }
            }
          ],
          "type": {
            "kind": "NonNullType",
            "type": {
              "kind": "NamedType",
              "name": {
                "kind": "Name",
                "value": "DocumentNode"
              }
            }
          }
        },
        {
          "kind": "FieldDefinition",
          "name": {
            "kind": "Name",
            "value": "updateDocument"
          },
          "arguments": [
            {
              "kind": "InputValueDefinition",
              "name": {
                "kind": "Name",
                "value": "collection"
              },
              "type": {
                "kind": "NamedType",
                "name": {
                  "kind": "Name",
                  "value": "String"
                }
              }
            },
            {
              "kind": "InputValueDefinition",
              "name": {
                "kind": "Name",
                "value": "relativePath"
              },
              "type": {
                "kind": "NonNullType",
                "type": {
                  "kind": "NamedType",
                  "name": {
                    "kind": "Name",
                    "value": "String"
                  }
                }
              }
            },
            {
              "kind": "InputValueDefinition",
              "name": {
                "kind": "Name",
                "value": "params"
              },
              "type": {
                "kind": "NonNullType",
                "type": {
                  "kind": "NamedType",
                  "name": {
                    "kind": "Name",
                    "value": "DocumentMutation"
                  }
                }
              }
            }
          ],
          "type": {
            "kind": "NonNullType",
            "type": {
              "kind": "NamedType",
              "name": {
                "kind": "Name",
                "value": "DocumentNode"
              }
            }
          }
        },
        {
          "kind": "FieldDefinition",
          "name": {
            "kind": "Name",
            "value": "createDocument"
          },
          "arguments": [
            {
              "kind": "InputValueDefinition",
              "name": {
                "kind": "Name",
                "value": "collection"
              },
              "type": {
                "kind": "NamedType",
                "name": {
                  "kind": "Name",
                  "value": "String"
                }
              }
            },
            {
              "kind": "InputValueDefinition",
              "name": {
                "kind": "Name",
                "value": "relativePath"
              },
              "type": {
                "kind": "NonNullType",
                "type": {
                  "kind": "NamedType",
                  "name": {
                    "kind": "Name",
                    "value": "String"
                  }
                }
              }
            },
            {
              "kind": "InputValueDefinition",
              "name": {
                "kind": "Name",
                "value": "params"
              },
              "type": {
                "kind": "NonNullType",
                "type": {
                  "kind": "NamedType",
                  "name": {
                    "kind": "Name",
                    "value": "DocumentMutation"
                  }
                }
              }
            }
          ],
          "type": {
            "kind": "NonNullType",
            "type": {
              "kind": "NamedType",
              "name": {
                "kind": "Name",
                "value": "DocumentNode"
              }
            }
          }
        },
        {
          "kind": "FieldDefinition",
          "name": {
            "kind": "Name",
            "value": "updatePostsDocument"
          },
          "arguments": [
            {
              "kind": "InputValueDefinition",
              "name": {
                "kind": "Name",
                "value": "relativePath"
              },
              "type": {
                "kind": "NonNullType",
                "type": {
                  "kind": "NamedType",
                  "name": {
                    "kind": "Name",
                    "value": "String"
                  }
                }
              }
            },
            {
              "kind": "InputValueDefinition",
              "name": {
                "kind": "Name",
                "value": "params"
              },
              "type": {
                "kind": "NonNullType",
                "type": {
                  "kind": "NamedType",
                  "name": {
                    "kind": "Name",
                    "value": "PostsMutation"
                  }
                }
              }
            }
          ],
          "type": {
            "kind": "NonNullType",
            "type": {
              "kind": "NamedType",
              "name": {
                "kind": "Name",
                "value": "PostsDocument"
              }
            }
          }
        },
        {
          "kind": "FieldDefinition",
          "name": {
            "kind": "Name",
            "value": "createPostsDocument"
          },
          "arguments": [
            {
              "kind": "InputValueDefinition",
              "name": {
                "kind": "Name",
                "value": "relativePath"
              },
              "type": {
                "kind": "NonNullType",
                "type": {
                  "kind": "NamedType",
                  "name": {
                    "kind": "Name",
                    "value": "String"
                  }
                }
              }
            },
            {
              "kind": "InputValueDefinition",
              "name": {
                "kind": "Name",
                "value": "params"
              },
              "type": {
                "kind": "NonNullType",
                "type": {
                  "kind": "NamedType",
                  "name": {
                    "kind": "Name",
                    "value": "PostsMutation"
                  }
                }
              }
            }
          ],
          "type": {
            "kind": "NonNullType",
            "type": {
              "kind": "NamedType",
              "name": {
                "kind": "Name",
                "value": "PostsDocument"
              }
            }
          }
        },
        {
          "kind": "FieldDefinition",
          "name": {
            "kind": "Name",
            "value": "updateGlobalDocument"
          },
          "arguments": [
            {
              "kind": "InputValueDefinition",
              "name": {
                "kind": "Name",
                "value": "relativePath"
              },
              "type": {
                "kind": "NonNullType",
                "type": {
                  "kind": "NamedType",
                  "name": {
                    "kind": "Name",
                    "value": "String"
                  }
                }
              }
            },
            {
              "kind": "InputValueDefinition",
              "name": {
                "kind": "Name",
                "value": "params"
              },
              "type": {
                "kind": "NonNullType",
                "type": {
                  "kind": "NamedType",
                  "name": {
                    "kind": "Name",
                    "value": "GlobalMutation"
                  }
                }
              }
            }
          ],
          "type": {
            "kind": "NonNullType",
            "type": {
              "kind": "NamedType",
              "name": {
                "kind": "Name",
                "value": "GlobalDocument"
              }
            }
          }
        },
        {
          "kind": "FieldDefinition",
          "name": {
            "kind": "Name",
            "value": "createGlobalDocument"
          },
          "arguments": [
            {
              "kind": "InputValueDefinition",
              "name": {
                "kind": "Name",
                "value": "relativePath"
              },
              "type": {
                "kind": "NonNullType",
                "type": {
                  "kind": "NamedType",
                  "name": {
                    "kind": "Name",
                    "value": "String"
                  }
                }
              }
            },
            {
              "kind": "InputValueDefinition",
              "name": {
                "kind": "Name",
                "value": "params"
              },
              "type": {
                "kind": "NonNullType",
                "type": {
                  "kind": "NamedType",
                  "name": {
                    "kind": "Name",
                    "value": "GlobalMutation"
                  }
                }
              }
            }
          ],
          "type": {
            "kind": "NonNullType",
            "type": {
              "kind": "NamedType",
              "name": {
                "kind": "Name",
                "value": "GlobalDocument"
              }
            }
          }
        },
        {
          "kind": "FieldDefinition",
          "name": {
            "kind": "Name",
            "value": "updateAuthorsDocument"
          },
          "arguments": [
            {
              "kind": "InputValueDefinition",
              "name": {
                "kind": "Name",
                "value": "relativePath"
              },
              "type": {
                "kind": "NonNullType",
                "type": {
                  "kind": "NamedType",
                  "name": {
                    "kind": "Name",
                    "value": "String"
                  }
                }
              }
            },
            {
              "kind": "InputValueDefinition",
              "name": {
                "kind": "Name",
                "value": "params"
              },
              "type": {
                "kind": "NonNullType",
                "type": {
                  "kind": "NamedType",
                  "name": {
                    "kind": "Name",
                    "value": "AuthorsMutation"
                  }
                }
              }
            }
          ],
          "type": {
            "kind": "NonNullType",
            "type": {
              "kind": "NamedType",
              "name": {
                "kind": "Name",
                "value": "AuthorsDocument"
              }
            }
          }
        },
        {
          "kind": "FieldDefinition",
          "name": {
            "kind": "Name",
            "value": "createAuthorsDocument"
          },
          "arguments": [
            {
              "kind": "InputValueDefinition",
              "name": {
                "kind": "Name",
                "value": "relativePath"
              },
              "type": {
                "kind": "NonNullType",
                "type": {
                  "kind": "NamedType",
                  "name": {
                    "kind": "Name",
                    "value": "String"
                  }
                }
              }
            },
            {
              "kind": "InputValueDefinition",
              "name": {
                "kind": "Name",
                "value": "params"
              },
              "type": {
                "kind": "NonNullType",
                "type": {
                  "kind": "NamedType",
                  "name": {
                    "kind": "Name",
                    "value": "AuthorsMutation"
                  }
                }
              }
            }
          ],
          "type": {
            "kind": "NonNullType",
            "type": {
              "kind": "NamedType",
              "name": {
                "kind": "Name",
                "value": "AuthorsDocument"
              }
            }
          }
        },
        {
          "kind": "FieldDefinition",
          "name": {
            "kind": "Name",
            "value": "updatePagesDocument"
          },
          "arguments": [
            {
              "kind": "InputValueDefinition",
              "name": {
                "kind": "Name",
                "value": "relativePath"
              },
              "type": {
                "kind": "NonNullType",
                "type": {
                  "kind": "NamedType",
                  "name": {
                    "kind": "Name",
                    "value": "String"
                  }
                }
              }
            },
            {
              "kind": "InputValueDefinition",
              "name": {
                "kind": "Name",
                "value": "params"
              },
              "type": {
                "kind": "NonNullType",
                "type": {
                  "kind": "NamedType",
                  "name": {
                    "kind": "Name",
                    "value": "PagesMutation"
                  }
                }
              }
            }
          ],
          "type": {
            "kind": "NonNullType",
            "type": {
              "kind": "NamedType",
              "name": {
                "kind": "Name",
                "value": "PagesDocument"
              }
            }
          }
        },
        {
          "kind": "FieldDefinition",
          "name": {
            "kind": "Name",
            "value": "createPagesDocument"
          },
          "arguments": [
            {
              "kind": "InputValueDefinition",
              "name": {
                "kind": "Name",
                "value": "relativePath"
              },
              "type": {
                "kind": "NonNullType",
                "type": {
                  "kind": "NamedType",
                  "name": {
                    "kind": "Name",
                    "value": "String"
                  }
                }
              }
            },
            {
              "kind": "InputValueDefinition",
              "name": {
                "kind": "Name",
                "value": "params"
              },
              "type": {
                "kind": "NonNullType",
                "type": {
                  "kind": "NamedType",
                  "name": {
                    "kind": "Name",
                    "value": "PagesMutation"
                  }
                }
              }
            }
          ],
          "type": {
            "kind": "NonNullType",
            "type": {
              "kind": "NamedType",
              "name": {
                "kind": "Name",
                "value": "PagesDocument"
              }
            }
          }
        }
      ]
    },
    {
      "kind": "InputObjectTypeDefinition",
      "name": {
        "kind": "Name",
        "value": "DocumentMutation"
      },
      "fields": [
        {
          "kind": "InputValueDefinition",
          "name": {
            "kind": "Name",
            "value": "posts"
          },
          "type": {
            "kind": "NamedType",
            "name": {
              "kind": "Name",
              "value": "PostsMutation"
            }
          }
        },
        {
          "kind": "InputValueDefinition",
          "name": {
            "kind": "Name",
            "value": "global"
          },
          "type": {
            "kind": "NamedType",
            "name": {
              "kind": "Name",
              "value": "GlobalMutation"
            }
          }
        },
        {
          "kind": "InputValueDefinition",
          "name": {
            "kind": "Name",
            "value": "authors"
          },
          "type": {
            "kind": "NamedType",
            "name": {
              "kind": "Name",
              "value": "AuthorsMutation"
            }
          }
        },
        {
          "kind": "InputValueDefinition",
          "name": {
            "kind": "Name",
            "value": "pages"
          },
          "type": {
            "kind": "NamedType",
            "name": {
              "kind": "Name",
              "value": "PagesMutation"
            }
          }
        }
      ]
    },
    {
      "kind": "InputObjectTypeDefinition",
      "name": {
        "kind": "Name",
        "value": "PostsMutation"
      },
      "fields": [
        {
          "kind": "InputValueDefinition",
          "name": {
            "kind": "Name",
            "value": "_body"
          },
          "type": {
            "kind": "NamedType",
            "name": {
              "kind": "Name",
              "value": "JSON"
            }
          }
        },
        {
          "kind": "InputValueDefinition",
          "name": {
            "kind": "Name",
            "value": "title"
          },
          "type": {
            "kind": "NamedType",
            "name": {
              "kind": "Name",
              "value": "String"
            }
          }
        },
        {
          "kind": "InputValueDefinition",
          "name": {
            "kind": "Name",
            "value": "author"
          },
          "type": {
            "kind": "NamedType",
            "name": {
              "kind": "Name",
              "value": "String"
            }
          }
        },
        {
          "kind": "InputValueDefinition",
          "name": {
            "kind": "Name",
            "value": "date"
          },
          "type": {
            "kind": "NamedType",
            "name": {
              "kind": "Name",
              "value": "String"
            }
          }
        },
        {
          "kind": "InputValueDefinition",
          "name": {
            "kind": "Name",
            "value": "heroImg"
          },
          "type": {
            "kind": "NamedType",
            "name": {
              "kind": "Name",
              "value": "String"
            }
          }
        },
        {
          "kind": "InputValueDefinition",
          "name": {
            "kind": "Name",
            "value": "excerpt"
          },
          "type": {
            "kind": "NamedType",
            "name": {
              "kind": "Name",
              "value": "String"
            }
          }
        }
      ]
    },
    {
      "kind": "InputObjectTypeDefinition",
      "name": {
        "kind": "Name",
        "value": "GlobalHeaderIconMutation"
      },
      "fields": [
        {
          "kind": "InputValueDefinition",
          "name": {
            "kind": "Name",
            "value": "color"
          },
          "type": {
            "kind": "NamedType",
            "name": {
              "kind": "Name",
              "value": "String"
            }
          }
        },
        {
          "kind": "InputValueDefinition",
          "name": {
            "kind": "Name",
            "value": "style"
          },
          "type": {
            "kind": "NamedType",
            "name": {
              "kind": "Name",
              "value": "String"
            }
          }
        },
        {
          "kind": "InputValueDefinition",
          "name": {
            "kind": "Name",
            "value": "name"
          },
          "type": {
            "kind": "NamedType",
            "name": {
              "kind": "Name",
              "value": "String"
            }
          }
        }
      ]
    },
    {
      "kind": "InputObjectTypeDefinition",
      "name": {
        "kind": "Name",
        "value": "GlobalHeaderNavMutation"
      },
      "fields": [
        {
          "kind": "InputValueDefinition",
          "name": {
            "kind": "Name",
            "value": "href"
          },
          "type": {
            "kind": "NamedType",
            "name": {
              "kind": "Name",
              "value": "String"
            }
          }
        },
        {
          "kind": "InputValueDefinition",
          "name": {
            "kind": "Name",
            "value": "label"
          },
          "type": {
            "kind": "NamedType",
            "name": {
              "kind": "Name",
              "value": "String"
            }
          }
        }
      ]
    },
    {
      "kind": "InputObjectTypeDefinition",
      "name": {
        "kind": "Name",
        "value": "GlobalHeaderMutation"
      },
      "fields": [
        {
          "kind": "InputValueDefinition",
          "name": {
            "kind": "Name",
            "value": "icon"
          },
          "type": {
            "kind": "NamedType",
            "name": {
              "kind": "Name",
              "value": "GlobalHeaderIconMutation"
            }
          }
        },
        {
          "kind": "InputValueDefinition",
          "name": {
            "kind": "Name",
            "value": "color"
          },
          "type": {
            "kind": "NamedType",
            "name": {
              "kind": "Name",
              "value": "String"
            }
          }
        },
        {
          "kind": "InputValueDefinition",
          "name": {
            "kind": "Name",
            "value": "nav"
          },
          "type": {
            "kind": "ListType",
            "type": {
              "kind": "NamedType",
              "name": {
                "kind": "Name",
                "value": "GlobalHeaderNavMutation"
              }
            }
          }
        }
      ]
    },
    {
      "kind": "InputObjectTypeDefinition",
      "name": {
        "kind": "Name",
        "value": "GlobalFooterSocialMutation"
      },
      "fields": [
        {
          "kind": "InputValueDefinition",
          "name": {
            "kind": "Name",
            "value": "facebook"
          },
          "type": {
            "kind": "NamedType",
            "name": {
              "kind": "Name",
              "value": "String"
            }
          }
        },
        {
          "kind": "InputValueDefinition",
          "name": {
            "kind": "Name",
            "value": "twitter"
          },
          "type": {
            "kind": "NamedType",
            "name": {
              "kind": "Name",
              "value": "String"
            }
          }
        },
        {
          "kind": "InputValueDefinition",
          "name": {
            "kind": "Name",
            "value": "instagram"
          },
          "type": {
            "kind": "NamedType",
            "name": {
              "kind": "Name",
              "value": "String"
            }
          }
        },
        {
          "kind": "InputValueDefinition",
          "name": {
            "kind": "Name",
            "value": "github"
          },
          "type": {
            "kind": "NamedType",
            "name": {
              "kind": "Name",
              "value": "String"
            }
          }
        }
      ]
    },
    {
      "kind": "InputObjectTypeDefinition",
      "name": {
        "kind": "Name",
        "value": "GlobalFooterMutation"
      },
      "fields": [
        {
          "kind": "InputValueDefinition",
          "name": {
            "kind": "Name",
            "value": "color"
          },
          "type": {
            "kind": "NamedType",
            "name": {
              "kind": "Name",
              "value": "String"
            }
          }
        },
        {
          "kind": "InputValueDefinition",
          "name": {
            "kind": "Name",
            "value": "social"
          },
          "type": {
            "kind": "NamedType",
            "name": {
              "kind": "Name",
              "value": "GlobalFooterSocialMutation"
            }
          }
        }
      ]
    },
    {
      "kind": "InputObjectTypeDefinition",
      "name": {
        "kind": "Name",
        "value": "GlobalThemeMutation"
      },
      "fields": [
        {
          "kind": "InputValueDefinition",
          "name": {
            "kind": "Name",
            "value": "color"
          },
          "type": {
            "kind": "NamedType",
            "name": {
              "kind": "Name",
              "value": "String"
            }
          }
        },
        {
          "kind": "InputValueDefinition",
          "name": {
            "kind": "Name",
            "value": "font"
          },
          "type": {
            "kind": "NamedType",
            "name": {
              "kind": "Name",
              "value": "String"
            }
          }
        },
        {
          "kind": "InputValueDefinition",
          "name": {
            "kind": "Name",
            "value": "icon"
          },
          "type": {
            "kind": "NamedType",
            "name": {
              "kind": "Name",
              "value": "String"
            }
          }
        },
        {
          "kind": "InputValueDefinition",
          "name": {
            "kind": "Name",
            "value": "darkMode"
          },
          "type": {
            "kind": "NamedType",
            "name": {
              "kind": "Name",
              "value": "String"
            }
          }
        }
      ]
    },
    {
      "kind": "InputObjectTypeDefinition",
      "name": {
        "kind": "Name",
        "value": "GlobalMutation"
      },
      "fields": [
        {
          "kind": "InputValueDefinition",
          "name": {
            "kind": "Name",
            "value": "header"
          },
          "type": {
            "kind": "NamedType",
            "name": {
              "kind": "Name",
              "value": "GlobalHeaderMutation"
            }
          }
        },
        {
          "kind": "InputValueDefinition",
          "name": {
            "kind": "Name",
            "value": "footer"
          },
          "type": {
            "kind": "NamedType",
            "name": {
              "kind": "Name",
              "value": "GlobalFooterMutation"
            }
          }
        },
        {
          "kind": "InputValueDefinition",
          "name": {
            "kind": "Name",
            "value": "theme"
          },
          "type": {
            "kind": "NamedType",
            "name": {
              "kind": "Name",
              "value": "GlobalThemeMutation"
            }
          }
        }
      ]
    },
    {
      "kind": "InputObjectTypeDefinition",
      "name": {
        "kind": "Name",
        "value": "AuthorsMutation"
      },
      "fields": [
        {
          "kind": "InputValueDefinition",
          "name": {
            "kind": "Name",
            "value": "name"
          },
          "type": {
            "kind": "NamedType",
            "name": {
              "kind": "Name",
              "value": "String"
            }
          }
        },
        {
          "kind": "InputValueDefinition",
          "name": {
            "kind": "Name",
            "value": "avatar"
          },
          "type": {
            "kind": "NamedType",
            "name": {
              "kind": "Name",
              "value": "String"
            }
          }
        }
      ]
    },
    {
      "kind": "InputObjectTypeDefinition",
      "name": {
        "kind": "Name",
        "value": "PagesBlocksHeroActionsMutation"
      },
      "fields": [
        {
          "kind": "InputValueDefinition",
          "name": {
            "kind": "Name",
            "value": "label"
          },
          "type": {
            "kind": "NamedType",
            "name": {
              "kind": "Name",
              "value": "String"
            }
          }
        },
        {
          "kind": "InputValueDefinition",
          "name": {
            "kind": "Name",
            "value": "type"
          },
          "type": {
            "kind": "NamedType",
            "name": {
              "kind": "Name",
              "value": "String"
            }
          }
        },
        {
          "kind": "InputValueDefinition",
          "name": {
            "kind": "Name",
            "value": "icon"
          },
          "type": {
            "kind": "NamedType",
            "name": {
              "kind": "Name",
              "value": "Boolean"
            }
          }
        },
        {
          "kind": "InputValueDefinition",
          "name": {
            "kind": "Name",
            "value": "link"
          },
          "type": {
            "kind": "NamedType",
            "name": {
              "kind": "Name",
              "value": "String"
            }
          }
        }
      ]
    },
    {
      "kind": "InputObjectTypeDefinition",
      "name": {
        "kind": "Name",
        "value": "PagesBlocksHeroImageMutation"
      },
      "fields": [
        {
          "kind": "InputValueDefinition",
          "name": {
            "kind": "Name",
            "value": "src"
          },
          "type": {
            "kind": "NamedType",
            "name": {
              "kind": "Name",
              "value": "String"
            }
          }
        },
        {
          "kind": "InputValueDefinition",
          "name": {
            "kind": "Name",
            "value": "alt"
          },
          "type": {
            "kind": "NamedType",
            "name": {
              "kind": "Name",
              "value": "String"
            }
          }
        }
      ]
    },
    {
      "kind": "InputObjectTypeDefinition",
      "name": {
        "kind": "Name",
        "value": "PagesBlocksHeroMutation"
      },
      "fields": [
        {
          "kind": "InputValueDefinition",
          "name": {
            "kind": "Name",
            "value": "tagline"
          },
          "type": {
            "kind": "NamedType",
            "name": {
              "kind": "Name",
              "value": "String"
            }
          }
        },
        {
          "kind": "InputValueDefinition",
          "name": {
            "kind": "Name",
            "value": "headline"
          },
          "type": {
            "kind": "NamedType",
            "name": {
              "kind": "Name",
              "value": "String"
            }
          }
        },
        {
          "kind": "InputValueDefinition",
          "name": {
            "kind": "Name",
            "value": "text"
          },
          "type": {
            "kind": "NamedType",
            "name": {
              "kind": "Name",
              "value": "String"
            }
          }
        },
        {
          "kind": "InputValueDefinition",
          "name": {
            "kind": "Name",
            "value": "actions"
          },
          "type": {
            "kind": "ListType",
            "type": {
              "kind": "NamedType",
              "name": {
                "kind": "Name",
                "value": "PagesBlocksHeroActionsMutation"
              }
            }
          }
        },
        {
          "kind": "InputValueDefinition",
          "name": {
            "kind": "Name",
            "value": "image"
          },
          "type": {
            "kind": "NamedType",
            "name": {
              "kind": "Name",
              "value": "PagesBlocksHeroImageMutation"
            }
          }
        },
        {
          "kind": "InputValueDefinition",
          "name": {
            "kind": "Name",
            "value": "color"
          },
          "type": {
            "kind": "NamedType",
            "name": {
              "kind": "Name",
              "value": "String"
            }
          }
        }
      ]
    },
    {
      "kind": "InputObjectTypeDefinition",
      "name": {
        "kind": "Name",
        "value": "PagesBlocksFeaturesItemsIconMutation"
      },
      "fields": [
        {
          "kind": "InputValueDefinition",
          "name": {
            "kind": "Name",
            "value": "color"
          },
          "type": {
            "kind": "NamedType",
            "name": {
              "kind": "Name",
              "value": "String"
            }
          }
        },
        {
          "kind": "InputValueDefinition",
          "name": {
            "kind": "Name",
            "value": "style"
          },
          "type": {
            "kind": "NamedType",
            "name": {
              "kind": "Name",
              "value": "String"
            }
          }
        },
        {
          "kind": "InputValueDefinition",
          "name": {
            "kind": "Name",
            "value": "name"
          },
          "type": {
            "kind": "NamedType",
            "name": {
              "kind": "Name",
              "value": "String"
            }
          }
        }
      ]
    },
    {
      "kind": "InputObjectTypeDefinition",
      "name": {
        "kind": "Name",
        "value": "PagesBlocksFeaturesItemsMutation"
      },
      "fields": [
        {
          "kind": "InputValueDefinition",
          "name": {
            "kind": "Name",
            "value": "icon"
          },
          "type": {
            "kind": "NamedType",
            "name": {
              "kind": "Name",
              "value": "PagesBlocksFeaturesItemsIconMutation"
            }
          }
        },
        {
          "kind": "InputValueDefinition",
          "name": {
            "kind": "Name",
            "value": "title"
          },
          "type": {
            "kind": "NamedType",
            "name": {
              "kind": "Name",
              "value": "String"
            }
          }
        },
        {
          "kind": "InputValueDefinition",
          "name": {
            "kind": "Name",
            "value": "text"
          },
          "type": {
            "kind": "NamedType",
            "name": {
              "kind": "Name",
              "value": "String"
            }
          }
        }
      ]
    },
    {
      "kind": "InputObjectTypeDefinition",
      "name": {
        "kind": "Name",
        "value": "PagesBlocksFeaturesMutation"
      },
      "fields": [
        {
          "kind": "InputValueDefinition",
          "name": {
            "kind": "Name",
            "value": "items"
          },
          "type": {
            "kind": "ListType",
            "type": {
              "kind": "NamedType",
              "name": {
                "kind": "Name",
                "value": "PagesBlocksFeaturesItemsMutation"
              }
            }
          }
        },
        {
          "kind": "InputValueDefinition",
          "name": {
            "kind": "Name",
            "value": "color"
          },
          "type": {
            "kind": "NamedType",
            "name": {
              "kind": "Name",
              "value": "String"
            }
          }
        }
      ]
    },
    {
      "kind": "InputObjectTypeDefinition",
      "name": {
        "kind": "Name",
        "value": "PagesBlocksContentMutation"
      },
      "fields": [
        {
          "kind": "InputValueDefinition",
          "name": {
            "kind": "Name",
            "value": "body"
          },
          "type": {
            "kind": "NamedType",
            "name": {
              "kind": "Name",
              "value": "String"
            }
          }
        },
        {
          "kind": "InputValueDefinition",
          "name": {
            "kind": "Name",
            "value": "color"
          },
          "type": {
            "kind": "NamedType",
            "name": {
              "kind": "Name",
              "value": "String"
            }
          }
        }
      ]
    },
    {
      "kind": "InputObjectTypeDefinition",
      "name": {
        "kind": "Name",
        "value": "PagesBlocksTestimonialMutation"
      },
      "fields": [
        {
          "kind": "InputValueDefinition",
          "name": {
            "kind": "Name",
            "value": "quote"
          },
          "type": {
            "kind": "NamedType",
            "name": {
              "kind": "Name",
              "value": "String"
            }
          }
        },
        {
          "kind": "InputValueDefinition",
          "name": {
            "kind": "Name",
            "value": "author"
          },
          "type": {
            "kind": "NamedType",
            "name": {
              "kind": "Name",
              "value": "String"
            }
          }
        },
        {
          "kind": "InputValueDefinition",
          "name": {
            "kind": "Name",
            "value": "color"
          },
          "type": {
            "kind": "NamedType",
            "name": {
              "kind": "Name",
              "value": "String"
            }
          }
        }
      ]
    },
    {
      "kind": "InputObjectTypeDefinition",
      "name": {
        "kind": "Name",
        "value": "PagesBlocksMutation"
      },
      "fields": [
        {
          "kind": "InputValueDefinition",
          "name": {
            "kind": "Name",
            "value": "hero"
          },
          "type": {
            "kind": "NamedType",
            "name": {
              "kind": "Name",
              "value": "PagesBlocksHeroMutation"
            }
          }
        },
        {
          "kind": "InputValueDefinition",
          "name": {
            "kind": "Name",
            "value": "features"
          },
          "type": {
            "kind": "NamedType",
            "name": {
              "kind": "Name",
              "value": "PagesBlocksFeaturesMutation"
            }
          }
        },
        {
          "kind": "InputValueDefinition",
          "name": {
            "kind": "Name",
            "value": "content"
          },
          "type": {
            "kind": "NamedType",
            "name": {
              "kind": "Name",
              "value": "PagesBlocksContentMutation"
            }
          }
        },
        {
          "kind": "InputValueDefinition",
          "name": {
            "kind": "Name",
            "value": "testimonial"
          },
          "type": {
            "kind": "NamedType",
            "name": {
              "kind": "Name",
              "value": "PagesBlocksTestimonialMutation"
            }
          }
        }
      ]
    },
    {
      "kind": "InputObjectTypeDefinition",
      "name": {
        "kind": "Name",
        "value": "PagesMutation"
      },
      "fields": [
        {
          "kind": "InputValueDefinition",
          "name": {
            "kind": "Name",
            "value": "blocks"
          },
          "type": {
            "kind": "ListType",
            "type": {
              "kind": "NamedType",
              "name": {
                "kind": "Name",
                "value": "PagesBlocksMutation"
              }
            }
          }
        }
      ]
    }
  ]
}<|MERGE_RESOLUTION|>--- conflicted
+++ resolved
@@ -1279,12 +1279,6 @@
             "value": "eq"
           },
           "type": {
-<<<<<<< HEAD
-            "kind": "NamedType",
-            "name": {
-              "kind": "Name",
-              "value": "String"
-=======
             "kind": "NonNullType",
             "type": {
               "kind": "NamedType",
@@ -1292,8 +1286,7 @@
                 "kind": "Name",
                 "value": "Float"
               }
->>>>>>> 96d92646
-            }
+=            }
           }
         },
         {
