--- conflicted
+++ resolved
@@ -46,17 +46,6 @@
   collection(collection: String): Collection!
   collections: [Collection!]!
   node(id: String): Node!
-<<<<<<< HEAD
-  document(collection: String, relativePath: String): DocumentNode!
-  posts(relativePath: String): Posts!
-  postsConnection(before: String, after: String, first: Float, last: Float, sort: String): PostsConnection!
-  global(relativePath: String): Global!
-  globalConnection(before: String, after: String, first: Float, last: Float, sort: String): GlobalConnection!
-  authors(relativePath: String): Authors!
-  authorsConnection(before: String, after: String, first: Float, last: Float, sort: String): AuthorsConnection!
-  pages(relativePath: String): Pages!
-  pagesConnection(before: String, after: String, first: Float, last: Float, sort: String): PagesConnection!
-=======
   getDocument(collection: String, relativePath: String): DocumentNode!
   getDocumentList(before: String, after: String, first: Float, last: Float, sort: String): DocumentConnection!
   getDocumentFields: JSON!
@@ -68,7 +57,6 @@
   getAuthorsList(before: String, after: String, first: Float, last: Float, sort: String): AuthorsConnection!
   getPagesDocument(relativePath: String): PagesDocument!
   getPagesList(before: String, after: String, first: Float, last: Float, sort: String): PagesConnection!
->>>>>>> ff9ba91a
 }
 
 type DocumentConnectionEdges {
@@ -406,5 +394,4 @@
 schema {
   query: Query
   mutation: Mutation
-}
-  +}