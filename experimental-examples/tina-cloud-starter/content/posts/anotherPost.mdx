--- conflicted
+++ resolved
@@ -8,355 +8,60 @@
 date: '2021-07-12T07:00:00.000Z'
 ---
 
-What about this
+# Vote For Pedro
 
-* This is a list iem
-  * And this is a nested one
-    * And even more nested
+Hello, the current date and time is <DateTime format="iso"/>. Quis semper [vulputate](https://example.com) aliquam venenatdis egestas sagittis quisque orci. Donec commodo sdit viverra aliquam porttitor ultrices gravida eu. Tincidunt leo, elementum mattis elementum ut nisl, justo, amet, mattis. Nunc purus, diam cdommodo tincidunt turpis. Amet, duis sed elit interdum dignissim
 
-<<<<<<< HEAD
-I have recently been interested in the difference of opinions between the different browser vendors about the future of the web — specifically in the various efforts to push web platform capabilities closer to native platforms, such as Chromium’s [Project Fugu](https://www.chromium.org/teams/web-capabilities-fugu "").
-=======
 ![](http://res.cloudinary.com/deuzrsg3m/image/upload/v1634858384/tina-upload_yxevty.jpg)
->>>>>>> 54ee26ec
 
-```javascript
-const meh = "ok"
+***
+
+```
+[object Object]
+[object Object]
+[object Object]
 ```
 
-The main positions can be summarized as:
+> Id orci tellus laoreet id ac. Dolor, aenean leo, ac etiam consequat in. Convallis arcu ipsum urna nibh. Pha
+>
+> retra, euismod vitae interdum mauris enim, consequat vulputate nibh. Maecenas pellentesque id sed tellus mauris, ultrices mauris. Tincidunt enim cursus ridiculus mi. Pellentesque nam sed nullam sed diam turpis ipsum eu a sed convallis diam.
 
-<<<<<<< HEAD
-* Google (together with partners like Intel, Microsoft and Samsung) is aggressively pushing forward and innovating with a plethora of new APIs like the ones in Fugu, and ships them in Chromium;
-* Apple is pushing back with a more conservative approach, marking many of the new APIs as [raising security & privacy concerns](https://webkit.org/tracking-prevention/ "");
-* This (together with Apple’s [restrictions on browser choice in iOS](https://developer.apple.com/app-store/review/guidelines/#software-requirements "")) has created a stance labeling Safari to be the [new IE](https://www.safari-is-the-new-ie.com/ "") while claiming that Apple is slowing down the progress of the web;
-* Mozilla seems closer to Apple than to Google on this.
-=======
 ![This is an image](http://res.cloudinary.com/deuzrsg3m/image/upload/v1631389967/apfx/kevin-bosc-oeqBJZd1GWY-unsplash_rtuyot.jpg "Building, by Thomas Carlisle")
->>>>>>> 54ee26ec
 
-My intention in this article is to look at claims identified with Google, specifically ones in the [Platform Adjacency Theory](https://infrequently.org/2020/06/platform-adjacency-theory/ "") by Project Fugu leader Alex Russell, look at the evidence presented in those claims, and perhaps reach my own conclusion.
+Quis semper [vulputate](https://example.com) aliquam venenatdis egestas sagittis quisque orci. Donec commodo sit viverra aliquam porttitor ultrices gravida eu. Tincidunt leo, elementum mattis elementum ut nisl, justo, amet, mattis. Nunc purus, diam cdommodo tincidunt turpis. Amet, duis sed elit interdum dignissim
 
-Specifically, I intend to dive into [WebUSB](https://wicg.github.io/webusb/ "") (a particular controversial API from Project Fugu), check whether the security claims against it have merit, and try to see if an alternative emerges.
+<NewsletterSignup
+  placeholder="Enter your email"
+  buttonText="Notify Me"
+  disclaimer={
+<>
+We care about the protection of your data. Read our [Privacy Policy](http://example.com).
 
-<NewsletterSignup placeholder="Enter your email" buttonText="Notify Me">
-  Oh hello
+</>
+}
+>
+  ## Stay in touch!
+
+  ![](http://placehold.it/300x200)
+
+  Anim aute id magna aliqua ad ad non deserunt sunt. Qui irure qui Lorem cupidatat commodo. Elit sunt amet fugiat veniam occaecat fugiat.
 </NewsletterSignup>
 
-<<<<<<< HEAD
-## The Platform Adjacency Theory
-=======
-  ![](http://placehold.it/300x200)
->>>>>>> 54ee26ec
+### 3 Reasons to vote for Pedro
 
-The aforementioned [theory](https://infrequently.org/2020/06/platform-adjacency-theory/ "") makes the following claims:
+*   Anim aute id magna aliqua ad ad non deserunt sunt
+*   Qui irure qui Lorem cupidatat commodo. Elit sunt amet fugiat veniam occaecat fugiat.
+*   Lorem markdownum evinctus ut cape adhaeret gravis licet progenies ut haesit maxima ille. Est scorpius, mori vel in visaeque Haemoniis viperei furoris e ad vasti, distulit. Crudus sub coniuge iam: dea propera sive?
 
-* Software is moving to the web because it is a better version of computing;
-* The web is a meta-platform — a platform abstracted from its operating system;
-* The success of a meta-platform is based on it accomplishing the things we expect most computers to do;
-* Declining to add adjacent capabilities to the web meta-platform on security grounds, while ignoring the same security issues in native platforms, will eventually make the web less and less relevant;
-* Apple & Mozilla are doing exactly that — declining to add adjacent computing capabilities to the web, thus “casting the web in amber”.
+### 3 More Reasons to vote for Pedro
 
-I relate with the author’s passion for keeping the open web relevant, and with the concern that going too slow with enhancing the web with new features will make it irrelevant. This is augmented by my dislike of app stores and other [walled gardens](https://en.wikipedia.org/wiki/Closed_platform ""). But as a user I can relate to the opposite perspective — I get dizzy sometimes when I don’t know what websites I’m browsing are capable or not capable of doing, and I find platform restrictions and auditing to be comforting.
+1.  Anim aute id magna aliqua ad ad non deserunt sunt
+2.  Qui irure qui Lorem cupidatat commodo.
+    .   Elit sunt amet fugiat veniam occaecat fugiat.
+3.  Lorem markdownum evinctus ut cape adhaeret gravis licet progenies ut haesit maxima ille. Est scorpius, mori vel in visaeque Haemoniis viperei furoris e ad vasti, distulit. Crudus sub coniuge iam: dea propera sive?
 
-{{% feature-panel %}}
+***
 
-### Meta-Platforms
-
-To understand the term “meta-platform”, I looked at what the theory uses that name for — Java and Flash, both products of the turn of the millennium.
-
-I find it confusing to compare either Java or Flash to the web. Both Java and Flash, as mentioned in the theory, were widely distributed at the time through browser plug-ins, making them more of an alternative runtime riding on top of the browser platform. Today, Java is used mainly in the server and as part of the Android platform, and both do not share much in common, except the language.
-
-Today server-side Java is perhaps a meta-platform, and [node.js](https://nodejs.org/ "") is also a good example of a server-side meta-platform. It’s a set of APIs, a cross-platform runtime, and a package ecosystem. Indeed node.js is always adding more capabilities, previously only possible as part of a platform.
-
-On the client side, [Qt](https://www.qt.io/ ""), a C++-based cross-platform framework, does not come with a separate runtime, it’s merely a (good!) cross-platform library for UI development.
-
-The same applies for [Rust](https://www.rust-lang.org/ "") — it’s a language and a package manager, but does not depend on pre-installed runtimes.
-
-The other ways to develop client-side applications are mainly platform-specific, but also include some cross-platform mobile solutions like [Flutter](https://flutter.dev/ "") and [Xamarin](https://dotnet.microsoft.com/learn/xamarin/what-is-xamarin "").
-
-### Capabilities vs. Time
-
-The main graph in the theory, shows the relevance of meta-platforms on a 2D axis of capabilities vs. time:
-
-{{< rimg src="https://res.cloudinary.com/indysigner/image/upload/v1609336455/the-relevance-gap_kzwi6q.png" href="https://infrequently.org/2020/06/platform-adjacency-theory/" sizes="100vw" caption="Image credit: <a href='https://infrequently.org/2020/06/platform-adjacency-theory/'>Alex Russell</a>" alt="The Relevance Gap" >}}
-
-I can see how the above graph makes sense when talking about cross-platform development frameworks mentioned above like Qt, Xamarin, Flutter and Rust, and also to server platforms like node.js and Java/Scala.
-
-But all of the above have a key difference from the web.
-
-## The 3rd Dimension
-
-The meta-platforms mentioned earlier are indeed competing against their host OSes in the race for capabilities, but unlike the web, they are not opinionated about *trust* and *distribution* — the 3rd dimension, that in my opinion is missing in the above graph.
-
-Qt and Rust are good ways to create apps that are distributed via [WebAssembly](https://webassembly.org/ ""), downloaded and installed directly on the host OS, or administered through package managers like [Cargo](https://crates.io/ "") or Linux distributions like [Ubuntu](https://ubuntu.com/ ""). [React Native](https://reactnative.dev/ ""), Flutter and Xamarin are all decent ways to create apps that are distributed via app stores. node.js and Java services are usually distributed via a [docker](https://www.docker.com/ "") container, a virtual machine, or some other server mechanism.
-
-Users are mostly unaware of what was used to develop their content, but are aware to some degree of how it is distributed. Users don’t know what Xamarin and node.js are, and if their Swift App was replaced one day by a Flutter App, most users wouldn’t and ideally shouldn’t care about it.
-
-But users *do* know the web — they know that when they’re “browsing” in Chrome or Firefox, they are “online” and can access content they don’t necessarily trust. They know that downloading software and installing it is a possible hazard, and might be blocked by their IT administrator. In fact, it’s important for the web platform that users know that they’re currently “browsing the web”. That’s why, for example, switching to full-screen mode shows a clear prompt to the user, with instructions of how to get back from it.
-
-The web has become successful *because* it’s not transparent — but clearly separated from its host OS. If I can’t trust my browser to keep random websites away from reading files on my hard-drive, I probably wouldn’t go to any website.
-
-Users also know that their computer software is “Windows” or “Mac”, whether their phones are Android or iOS-based, and whether they’re currently using an *app* (when on iOS or Android, and on Mac OS to some degree). The *OS* and the *distribution model* are generally known to the user — the user trusts their OS and the web to do different things, and to different degrees of trust.
-
-So, the web cannot be compared to cross-platform development frameworks, without taking its unique distribution model into account.
-
-On the other hand, web technologies are also used for cross-platform development, with frameworks like [Electron](https://www.electronjs.org/ "") and [Cordova](https://cordova.apache.org/ ""). But those are not exactly “the web”. When compared to Java or node.js, The term “The web” needs to be substituted with “Web Technologies”. And “web technologies” used in this way don’t necessarily need to be standard-based or work on multiple browsers. The conversation about Fugu APIs is somewhat tangential to Electron and Cordova.
-
-### Native Apps
-
-When adding capabilities to the web platform, the 3rd dimension — the trust and distribution model — cannot be ignored, or taken lightly. When the author claims that *“Apple and Mozilla posturing about risks from new capabilities is belied by accepted extant native platform risks”*, he is putting the web and native platforms in the same dimension in regards to trust.
-
-Granted, native apps have their [own security issues](https://www.imore.com/malicious-apps-ios-and-android-clock-24-million-downloads-500000-revenue "") and challenges. But I don’t see how that’s an argument in favor of more web capabilities, like [here](https://infrequently.org/2020/06/platform-adjacency-theory/#fn-platform-adjacency-theory-25 ""). This is a fallacy — the conclusion should be fixing security issues with native apps, not relaxing security for web apps because they’re in a relevance catch-up game with OS capabilities.
-
-Native and web cannot be compared in terms of capabilities, without taking the 3rd dimension of trust and distribution model into account.
-
-### App Store Limitations
-
-One of the criticisms about native apps in the theory is about [lack of browser engine choice](https://infrequently.org/2020/06/platform-adjacency-theory/#fn-platform-adjacency-theory-22 "") on iOS. This is a common thread of criticism against Apple, but there is more than one perspective to this.
-
-The criticism is specifically about [Item 2.5.6](https://developer.apple.com/app-store/review/guidelines/#software-requirements "") of Apple’s app store review guidelines:
-
-<blockquote>“Apps that browse the web must use the appropriate WebKit framework and WebKit JavaScript.”</blockquote>
-
-This might seem anti-competitive, and I do have my own reservation about how restrictive iOS is. But item 2.5.6 cannot be read without the context of the rest of the app-store review guidelines, for example [Item 2.3.12](https://developer.apple.com/app-store/review/guidelines/#accurate-metadata ""):
-
-<blockquote>“Apps must clearly describe new features and product changes in their ‘What’s New’ text.”</blockquote>
-
-If an app could receive device access permissions, and then included its own framework that could execute code from any web site out there, those items in the app store review guidelines would become meaningless. Unlike apps, web sites don’t have to describe their features and product changes with every revision.
-
-This becomes an even bigger problem when browsers ship experimental features, like the ones in project Fugu, which are not yet considered a standard. Who defines what a browser is? By allowing apps to ship any web framework, the app store would essentially allow the “app” to run any unaudited code, or change the product completely, circumventing the store’s review process.
-
-As a user of both web sites and apps, I think both of them have space in the computing world, although I hope as much as possible could move to the web. But when considering the current state of web standards, and how the dimension of trust and sandboxing around things like Bluetooth and USB is far from being solved, I don’t see how allowing apps to freely execute content from the web would be beneficial for users.
-
-### The Pursuit Of Appiness
-
-In another related [blog post](https://infrequently.org/2020/09/the-pursuit-of-appiness/ ""), the same author addresses some of this, when speaking about native apps:
-
-<blockquote>“Being ‘an app’ is merely meeting a set of arbitrary and changeable OS conventions.”</blockquote>
-
-I agree with the notion that the definition of “app” is arbitrary, and that its definition relies on whoever defines the app store policies. But today, the same is true for browsers. The claim from the post that *web applications are safe by default* is also somewhat arbitrary. Who draws the line in the sand of “what is a browser”? Is the Facebook app with a built-in browser “a browser”?
-
-The definition of an app is arbitrary, but also important. The fact that every revision of an application using low-level capabilities is audited by *someone* that I might trust, even if that someone is arbitrary, makes apps what they are. If that *someone* is the manufacturer of the hardware I’ve paid for, it makes it even less arbitrary — the company that I’ve bought my computer from is the one auditing software with lower capabilities to that computer.
-
-### Everything Can Be A Browser
-
-Without drawing a line of “what's a browser”, which is what the Apple app store essentially does, every app could ship its own web engine, lure the user to browse to any website using its in-app browser, and add whatever tracking code it wants, collapsing the 3rd dimension difference between apps and websites.
-
-When I use an app on iOS, I know my actions are currently exposed to two players: Apple & the identified app manufacturer. When I use a website on Safari or in a Safari WebView, my actions are exposed to Apple & to the owner of the top-level domain of the web site I’m currently viewing. When I use an in-app browser with an unidentified engine, I am exposed to Apple, the manufacturer of the app, and to the owner of the top-level domain. This can create avoidable same-origin violations, such as the owner of the app tracking all of my clicks on foreign websites.
-
-I agree that perhaps the line in the sand of “Only WebKit” is too harsh. What would be an alternative definition of a browser that wouldn’t create a backdoor for tracking user browsing?
-
-### Other Criticism About Apple
-
-The theory claims that Apple’s decline to implement features is not limited to privacy/security concerns. It includes a [link](https://caniuse.com/?compare=chrome+86,chrome+89,safari+TP\&compareCats=all ""), which does indeed show a lot of features that are implemented in Chrome and not in Safari. However, when scrolling down, it also lists a sizable amount of other features that are implemented in Safari and not in Chrome.
-
-Those two browser projects have different priorities, but it’s far from the categorical statement [“The game becomes clear when zooming out”](https://infrequently.org/2020/06/platform-adjacency-theory/#fn-platform-adjacency-theory-18 "") and from the harsh criticism about Apple trying to cast the web in amber.
-
-Also, the links titled **it's hard and we don't want to try** lead to Apple’s [statements](https://twitter.com/othermaciej/status/1277836968605265921?s=20 "") that they would implement features if security/privacy concerns were met. I feel that putting these links with those titles is misleading.
-
-I would agree with a more balanced statement, that Google is a lot more bullish than Apple about implementing features and advancing the web.
-
-### Permission Prompt
-
-Google goes long innovative ways in the 3rd dimension, developing new ways to broker trust between the user, the developer and the platform, sometimes with great success, like in the case of [Trusted Web Activities](https://developers.google.com/web/android/trusted-web-activity "").
-
-But still, most of the work in the 3rd dimension as it relates to device APIs is focused around permission prompts and [making them more scary](https://twitter.com/reillyeon/status/1321484051006414848 ""), or things like time-box permission grants, and block-listed domains.
-
-“Scary” prompts, like the ones in [this example](https://emilymstark.com/2020/07/14/debunking-the-users-always-click-yes-myth.html "") we see from time to time, look like they are meant to discourage people from going to pages that seem potentially malicious. Because they’re so blatant, those warnings encourage developers to move to safer APIs and to renew their certificates.
-
-I wish that for device-access capabilities we could come up with prompts that encourage engagement and ensure that the engagement is safe, rather than discourage it and transfer the liability to the user, with no remediation available for the web developer. More on that later.
-
-I do agree with the argument that Mozilla & Apple should at least try to innovate in that space rather than “decline to implement”. But maybe they are? I think [isLoggedIn](https://github.com/privacycg/is-logged-in "") from Apple, for example, is an interesting and relevant proposal in the 3rd dimension that future device APIs could build upon — for example, device APIs that are fingerprinting-prone can be made available when the current website already knows the identity of the user.
-
-{{% ad-panel-leaderboard %}}
-
-## WebUSB
-
-In the next section I will dive into WebUSB, check what it allows, and how it’s handled in the 3rd dimension — what is the trust and distribution model? Is it sufficient? What are the alternatives?
-
-### The Premise
-
-The [WebUSB API](https://wicg.github.io/webusb/ "") allows full access to the USB protocol for device-classes that are not [block-listed](https://groups.google.com/a/chromium.org/g/blink-dev/c/LZXocaeCwDw "").
-
-It can achieve powerful things like connecting to an [Arduino](https://github.com/webusb/arduino "") board or [debugging an Android phone](https://webadb.github.io/ "").
-
-It’s exciting to see [Suz Hinton’s videos](https://www.youtube.com/watch?v=IpfZ8Nj3uiE "") on how this API can help achieve things that were very expensive to achieve before.
-
-I truly wish platforms found ways to be more open and allow quick iterations on educational hardware/software projects, as an example.
-
-### Funny Feeling
-
-But still, I get a funny feeling when I look at what WebUSB enables, and the [existing security issues](https://srlabs.de/badusb/ "") with USB in general.
-
-USB feels too powerful as a protocol exposed to the web, even with permission prompts.
-
-So I’ve researched further.
-
-### Mozilla's Official View
-
-I started by reading what [David Baron](https://dbaron.org/ "") had to say about why Mozilla ended up rejecting WebUSB, in Mozilla’s [official standards position](https://github.com/mozilla/standards-positions/issues/100 ""):
-
-<blockquote>“Because many USB devices are not designed to handle potentially-malicious interactions over the USB protocols and because those devices can have significant effects on the computer they’re connected to, we believe that the security risks of exposing USB devices to the Web are too broad to risk exposing users to them or to explain properly to end users to obtain meaningful informed consent.”</blockquote>
-
-### The Current Permission Prompt
-
-This is what Chrome’s WebUSB permission prompt looks like at the time of publishing this post:
-
-{{< rimg href="https://cloud.netlifyusercontent.com/assets/344dbf88-fdf9-42bb-adb4-46f01eedd629/75452ff6-887e-4bc2-baa2-8674f58100cc/1-web-expose-hardware-capabilities.png" src="https://cloud.netlifyusercontent.com/assets/344dbf88-fdf9-42bb-adb4-46f01eedd629/75452ff6-887e-4bc2-baa2-8674f58100cc/1-web-expose-hardware-capabilities.png" sizes="100vw" caption="Permission Prompt. (<a href='https://cloud.netlifyusercontent.com/assets/344dbf88-fdf9-42bb-adb4-46f01eedd629/75452ff6-887e-4bc2-baa2-8674f58100cc/1-web-expose-hardware-capabilities.png'>Large preview</a>)" alt="Permission Prompt" >}}
-
-Particular domain Foo wants to connect to particular device Bar. To do what? and how can I know for sure?
-
-When granting access to the printer, camera, microphone, [GPS](https://developer.mozilla.org/en-US/docs/Web/API/Geolocation_API ""), or even to a few of the more contained [WebBluetooth](https://web.dev/bluetooth/ "") GATT profiles like [heart rate monitoring](https://www.bluetooth.com/specifications/gatt/ ""), this question is relatively clear, and focuses on the *content* or *action* rather than on the *device*. There is a clear understanding of what information I want from the peripheral or what action I want to perform with it, and the user-agent mediates and makes sure that this particular action is handled.
-
-### USB Is Generic
-
-Unlike the devices mentioned above that are exposed via special APIs, USB is not content-specific. As mentioned in [the intro of the spec](https://wicg.github.io/webusb/#introduction ""), WebUSB goes further and is intentionally designed for unknown or not-yet-invented types of devices, not for well-known device classes like keyboards or external drives.
-
-So, unlike the cases of the printer, GPS and camera, I cannot think of a prompt that would inform the user of what granting a page permission to connect to a device with WebUSB would allow in the content realm, without a deep understanding of the particular device and auditing the code that’s accessing it.
-
-### The Yubikey Incident And Mitigation
-
-A good example from not too long ago is the [Yubikey incident](https://www.wired.com/story/chrome-yubikey-phishing-webusb/ ""), where Chrome’s WebUSB was used to phish data from a USB-powered authentication device.
-
-Since this is a security issue that is said to be resolved, I was curious to dive into Chrome’s [mitigation efforts](https://www.yubico.com/support/security-advisories/ysa-2018-02/ "") in Chrome 67, which include blocking [a specific set of devices](https://github.com/chromium/chromium/blob/0aee4434a4dba42a42abaea9bfbc0cd196a63bc1/chrome/browser/usb/usb_blocklist.cc#L59 "") and [a specific set of classes](https://github.com/chromium/chromium/blob/0aee4434a4dba42a42abaea9bfbc0cd196a63bc1/third_party/blink/renderer/modules/webusb/usb_device.cc#L520 "").
-
-### Class/Device Block-List
-
-So Chrome’s actual defense against WebUSB exploits that happened in the wild, in addition to the currently very general permission prompt, was to block specific devices and device classes.
-
-This may be a straightforward solution for a new technology or experiment, but will become harder and harder to accomplish when (and if) WebUSB becomes more popular.
-
-I’m afraid that the people innovating on educational devices via WebUSB might reach a difficult situation. By the time they’re done prototyping, they could be facing a set of ever-changing non-standard block lists, that only update together with browser versions, based on security issues that have nothing to do with them.
-
-I think that standardizing this API without addressing this will end up being counterproductive to the developers relying on it. For example, someone could spend cycles developing a WebUSB application for motion detectors, only to find out later that motion detectors become a blocked class, either due to security reasons or because the OS decides to handle them, causing their entire WebUSB effort to go to waste.
-
-### Security vs. Features
-
-The platform adjacency theory, in some ways, considers capabilities and security to be a zero-sum game, and that being too conservative on security & privacy concerns would cause platforms to lose their relevance.
-
-Let’s take Arduino as an example. Arduino communication is possible with WebUSB and is a [major use case](https://webusb.github.io/arduino/demos/ ""). Someone developing an Arduino device will now have to consider a new threat scenario, where a site tries to access their device using WebUSB (with some user permission). As per [the spec](https://wicg.github.io/webusb/#attacking-the-host ""), this device manufacturer now has to “design their devices to only accept signed firmware”. This can add burden to firmware developers, and increase development costs, while the whole purpose of the spec is to do the opposite.
-
-### What Makes WebUSB Different From Other Peripherals
-
-In browsers, there is a clear distinction between user interactions and synthetic interactions (interactions instantiated by the web page).
-
-For example, a web page can’t decide on its own to click a link on or wake up the CPU/display. But external devices can — for example, a mouse device can click a link on behalf of the user and almost any USB device can wake up the CPU, depending on the OS.
-
-So even with the current WebUSB specification, devices can choose to implement several interfaces, e.g. debug for [adb](https://developer.android.com/studio/command-line/adb "") and [HID](https://www.usb.org/hid "") for pointer input, and using malicious code that takes advantage of ADB, become a keylogger and browse websites on behalf of the user, given the right exploitable firmware flashing mechanism.
-
-Adding that device to a blocklist would be too late for devices with firmware that was compromised using ADB or other allowed forms of flashing, and would make device manufacturers even more reliant than before on browser versions for security fixes associated with their devices.
-
-### Informed Consent & Content
-
-The problem with informed consent and USB, as mentioned before, is that USB (specifically in the extra-generic WebUSB use-cases) is not content-specific. Users know what a printer is, what a camera is, but “USB” for most users is merely a cable (or a socket) — a means to an end — very few users know that USB is a protocol and what enabling it between websites and devices means.
-
-One suggestion was to have a “scary” prompt, something along the lines of “Allow this web page to take over the device” (which is an improvement over the seemingly harmless “wants to connect”).
-
-But as scary as prompts get, they cannot explain the breadth of possible things that can be done with raw access to a USB peripheral that the browser doesn’t know intimately, and if they did, no user in their right mind would click “Yes”, unless it’s a device that they fully trust to be bug-free and a website they truly trust to be up-to-date and not malicious.
-
-A possible prompt like that would read “Allow this web page to potentially take over your computer”. I don’t think that a scary prompt like this one would be beneficial for the WebUSB community, and constant changes to these dialogs will leave the community confused.
-
-### Prototyping vs. Product
-
-I can see a possible exception to this. If the premise of WebUSB and the other project Fugu APIs was to support prototyping rather than product-grade devices, all-encompassing generic prompts could make sense.
-
-In order to make that viable, though, I think the following must happen:
-
-1. Use language in the specs that set expectations about this being for prototyping;
-2. Have these APIs available only after some opt-in gesture, like having the user enable them manually in the browser settings;
-3. Have “scary” permission prompts, like the ones for invalid SSL certificates.
-
-Not having the above makes me think that these APIs are for real products rather than for prototypes, and as such, the feedback holds.
-
-{{% ad-panel-leaderboard %}}
-
-## An Alternative Proposal
-
-One of the parts in the original blog post that I agree with is that it’s not enough to say “no” — major players in the web world who decline certain APIs for being harmful should also play offense and propose ways in which these capabilities that matter to users and developers can be safely exposed. I don’t represent any major player, but I’m going to give it a humble go.
-
-I believe that the answer to this lies in the 3rd dimension of trust and relationship, and that it’s outside the box of permission prompts and block-lists.
-
-### Straightforward And Verified Prompt
-
-The main case I’m going to make is that the prompt should be about the content or action, and not about the peripheral, and that informed consent can be granted for a specific straightforward action with a specific set of verified parameters, not for a general action like “taking over” or “connecting to” a device.
-
-### The 3D Printer Example
-
-In the [WebUSB spec](https://wicg.github.io/webusb/#app-drivers ""), 3D printers are brought as an example, so I’m going to use it here.
-
-When developing a WebUSB application for a 3D printer, I want the browser/OS prompt to ask me something along the lines of **Allow AutoDesk 3ds-mask to print a model to your CreatBot 3D printer?**, be shown a browser/OS dialog with some print parameters, like refinement, thickness and output dimensions, and with a preview of what’s going to be printed. All of these parameters should be verified by a trusted user agent, not by a drive-by web page.
-
-Currently, the browser doesn’t know the printer, and it can verify only some of the claims in the prompt:
-
-* The requesting domain has a certificate registered to AutoDesk, so there is some certainty that this is AutoDesk Inc;
-* The requested peripheral calls itself “CreatBot 3d printer”;
-* This device, device class and domain are not found in the browser’s block-lists;
-* The user responded “Yes” or “No” to a general question they were asked.
-
-But in order to show a truthful prompt and dialog with the above details, the browser would also have to verify the following:
-
-* When permission is granted, the action performed will be printing a 3D model, and nothing but that;
-* The selected parameters (refinement/thickness/dimensions etc.) are going to be respected;
-* A verified preview of what is going to be printed was shown to the user;
-* In certain sensitive cases, an additional verification that this is in fact AutoDesk, maybe with something like a revokable short-lived token.
-
-Without verifying the above, a website that was granted permission to “connect to” or “take over” a 3D printer can start printing huge 3D models due to a bug (or malicious code in one of its dependencies).
-
-Also, an imagined full-blown web 3D printing capability would do a lot more than what WebUSB can provide — for example, spooling and queuing different print requests. How would that be handled if the browser window is closed? I haven’t researched all the possible WebUSB peripheral use-cases, but I’m guessing that when looking at them from a content/action perspective, most will need more than USB access.
-
-Because of the above, using WebUSB for 3D printing will probably be hacky and short-lived, and developers relying on it will have to provide a “real” driver for their printer at some point. For example, if OS vendors decide to add built-in support for 3D printers, all sites using that printer with WebUSB would stop working.
-
-### Proposal: Driver Auditing Authority
-
-So, overarching permissions like “take over the peripheral” are problematic, we don’t have enough information in order to show a full-fledged parameter dialog and verify that its results are going to be respected, and we don’t want to send the user on an unsafe trip to download a random executable from the web.
-
-But what if there was an *audited* piece of code, a driver, that used the WebUSB API internally and did the following:
-
-* Implemented the “print” command;
-* Displayed an out-of-page print dialog;
-* Connected to a particular set of USB devices;
-* Performed some of its actions when the page is in the background (e.g. in a service worker), or even when the browser is closed.
-
-An auditing of a driver like this can make sure that what it does amounts to “printing”, that it respects the parameters, and that it shows the print preview.
-
-I see this as being similar to [certificate authorities](https://en.wikipedia.org/wiki/Certificate_authority ""), an important piece in the web ecosystem that is somewhat disconnected from the browser vendors.
-
-### Driver Syndication
-
-The drivers don’t have to be audited by Google/Apple, though the browser/OS vendor can choose to audit drivers on its own. It can work like SSL certificate authorities — the issuer is a highly trusted organization; for example, the manufacturer of the particular peripheral or an organization that certifies many drivers, or a platform like Arduino. (I imagine organizations popping up similar to [Let’s Encrypt](https://letsencrypt.org/ "").)
-
-It might be enough to say to users: “Arduino trusts that this code is going to flash your Uno with *this* firmware” (with a preview of the firmware).
-
-### Caveats
-
-This is of course not free of potential problems:
-
-* The driver itself can be buggy or malicious. But at least it’s audited;
-* It’s less “webby” and generates an additional development burden;
-* It doesn’t exist today, and cannot be solved by internal innovation in browser engines.
-
-### Other Alternatives
-
-Other alternatives could be to somehow standardize and improve the cross-browser [Web Extensions](https://developer.mozilla.org/en-US/docs/Mozilla/Add-ons/WebExtensions "") API, and make the existing browser add-on stores like [Chrome Web Store](https://chrome.google.com/webstore/category/extensions "") into somewhat of a driver auditing authority, mediating between user requests and peripheral access.
-
-## Summary Of Opinion
-
-The author, Google and partners’ bold efforts to keep the open web relevant by enhancing its capabilities are inspirational.
-
-When I get down to the details, I see Apple and Mozilla’s more conservative view of the web, and their defensive approach to new device capabilities, as carrying technical merit. Core issues with informed consent around open-ended hardware capabilities are far from being solved.
-
-Apple could be more forthcoming in the discussion to find new ways to enable device capabilities, but I believe this comes from a different perspective about computing, a standpoint that was part of Apple’s identity for decades, not from an anti-competitive standpoint.
-
-In order to support things like the somewhat open-ended hardware capabilities in project Fugu, and specifically WebUSB, the *trust model* of the web needs to evolve beyond permission prompts and domain/device block-lists, drawing inspiration from trust ecosystems like certificate authorities and package distributions.
-
-### <span class="rh">Further Reading</span> on SmashingMag:
-
-<ul>
-  <li><a title="Read 'How Improving Website Performance Can Help Save The Planet'" href="https://www.smashingmagazine.com/2019/01/save-planet-improving-website-performance/" rel="bookmark">How Improving Website Performance Can Help Save The Planet</a></li>
-  <li><a title="Read 'Towards An Ad-Free Web: Diversifying The Online Economy'" href="https://www.smashingmagazine.com/2021/01/towards-ad-free-web-diversifying-online-economy/" rel="bookmark">Towards An Ad-Free Web: Diversifying The Online Economy</a></li>
-  <li><a title="Read 'Is There A Future Beyond Writing Great Code?'" href="https://www.smashingmagazine.com/2019/11/future-beyond-writing-great-code/" rel="bookmark">Is There A Future Beyond Writing Great Code?</a></li>
-  <li><a title="Read 'Using Ethics In Web Design'" href="https://www.smashingmagazine.com/2018/03/using-ethics-in-web-design/" rel="bookmark">Using Ethics In Web Design</a></li>
-</ul>
-
-{{< signature "ra, yk, il" >}}+<BlockQuote authorName="Uncle Rico">
+  How much you wanna make a bet I can throw a football over [them mountains](https://images.unsplash.com/photo-1454496522488-7a8e488e8606?ixid=MnwxMjA3fDB8MHxwaG90by1wYWdlfHx8fGVufDB8fHx8\&ixlib=rb-1.2.1\&auto=format\&fit=crop\&w=2110\&q=80)?
+</BlockQuote>